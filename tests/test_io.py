--- conflicted
+++ resolved
@@ -76,9 +76,7 @@
             curies.write_shacl(self.converter, path)
             nc = curies.load_shacl(path)
         self.assertEqual(self.converter.bimap, nc.bimap)
-<<<<<<< HEAD
         self.assertEqual({self.prefix: self.pattern}, nc.pattern_map)
-=======
 
     def test_shacl_with_synonyms(self):
         """Test writing SHACL with synonyms."""
@@ -97,5 +95,4 @@
             }
         """
         results = graph.query(query)
-        self.assertEqual({self.prefix, self.prefix_synonym}, {str(prefix) for prefix, in results})
->>>>>>> d5a75ee5
+        self.assertEqual({self.prefix, self.prefix_synonym}, {str(prefix) for prefix, in results})
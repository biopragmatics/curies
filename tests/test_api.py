"""Trivial version test."""

import json
import tempfile
import unittest
from pathlib import Path
from tempfile import TemporaryDirectory

import pandas as pd
import rdflib

import curies
from curies.api import (
    CompressionError,
    Converter,
    CURIEStandardizationError,
    DuplicatePrefixes,
    DuplicateURIPrefixes,
    ExpansionError,
<<<<<<< HEAD
    NamedReference,
=======
>>>>>>> bf166bb8
    NoCURIEDelimiterError,
    PrefixStandardizationError,
    Record,
    Records,
    Reference,
    ReferenceTuple,
    URIStandardizationError,
    chain,
    upgrade_prefix_map,
)
from curies.sources import (
    BIOREGISTRY_CONTEXTS,
    get_bioregistry_converter,
    get_go_converter,
    get_monarch_converter,
    get_obo_converter,
)
from curies.version import get_version
from tests.constants import SLOW

CHEBI_URI_PREFIX = "http://purl.obolibrary.org/obo/CHEBI_"
GO_URI_PREFIX = "http://purl.obolibrary.org/obo/GO_"


class TestStruct(unittest.TestCase):
    """Test the data structures."""

<<<<<<< HEAD
=======
    def test_not_curie(self):
        """Test a malformed CURIE."""
        with self.assertRaises(NoCURIEDelimiterError) as e:
            Reference.from_curie("not a curie")
        self.assertIn("does not appear to be a CURIE", str(e.exception))

>>>>>>> bf166bb8
    def test_default_prefix(self) -> None:
        """Test a default (empty) prefix."""
        ref = Reference.from_curie(":something")
        self.assertEqual("", ref.prefix)
        self.assertEqual("something", ref.identifier)

<<<<<<< HEAD
    def test_not_curie(self):
        """Test a malformed CURIE."""
        with self.assertRaises(NoCURIEDelimiterError) as e:
            Reference.from_curie("not a curie")
        self.assertIn("does not appear to be a CURIE", str(e.exception))
=======
    def test_default_identifier(self) -> None:
        """Test a default (empty) identifier."""
        ref = Reference.from_curie("p1:")
        self.assertEqual("p1", ref.prefix)
        self.assertEqual("", ref.identifier)

    def test_multiple_delimiters(self) -> None:
        """Test a default (empty) identifier."""
        ref = Reference.from_curie("a1:b2:c3")
        self.assertEqual("a1", ref.prefix)
        self.assertEqual("b2:c3", ref.identifier)
>>>>>>> bf166bb8

    def test_records(self):
        """Test a list of records."""
        records = Records.parse_obj([{"prefix": "chebi", "uri_prefix": CHEBI_URI_PREFIX}])
        converter = Converter(records=records)
        self.assertEqual({"chebi"}, converter.get_prefixes())

    def test_sort(self):
        """Test sorting."""
        start = [
            Reference.from_curie("def:1234"),
            Reference.from_curie("abc:1234"),
            Reference.from_curie("abc:1235"),
        ]
        expected = [
            Reference.from_curie("abc:1234"),
            Reference.from_curie("abc:1235"),
            Reference.from_curie("def:1234"),
        ]
        self.assertEqual(expected, sorted(start))

    def test_set_membership(self):
<<<<<<< HEAD
        """Test set membership isn't affected by name status."""
        references = {
            NamedReference.from_curie("a:1", "name1"),
            NamedReference.from_curie("a:2", "name2"),
        }
        self.assertIn(Reference.from_curie("a:1"), references)
=======
        """Test membership in sets."""
        collection = {
            Reference.from_curie("def:1234"),
            Reference.from_curie("abc:1234"),
            Reference.from_curie("abc:1235"),
        }
        self.assertIn(Reference.from_curie("def:1234"), collection)
        self.assertNotIn(Reference.from_curie("xyz:1234"), collection)
        self.assertNotIn(Reference.from_curie(":1234"), collection)
        self.assertNotIn(Reference.from_curie("abc:"), collection)
>>>>>>> bf166bb8


class TestAddRecord(unittest.TestCase):
    """Test adding records."""

    def setUp(self) -> None:
        """Set up the test case."""
        self.prefix = "CHEBI"
        self.uri_prefix = CHEBI_URI_PREFIX
        self.prefix_synonym = "p"
        self.uri_prefix_synonym = "u"
        self.converter = Converter.from_extended_prefix_map(
            [
                {
                    "prefix": self.prefix,
                    "prefix_synonyms": [self.prefix_synonym],
                    "uri_prefix": self.uri_prefix,
                    "uri_prefix_synonyms": [self.uri_prefix_synonym],
                },
            ]
        )

    def test_duplicate_failure(self):
        """Test failure caused by double matching."""
        self.converter.add_prefix("GO", GO_URI_PREFIX)
        with self.assertRaises(ValueError):
            self.converter.add_record(Record(prefix="GO", uri_prefix=CHEBI_URI_PREFIX))

    def test_get_prefix_synonyms(self):
        """Test getting prefix synonyms."""
        self.assertEqual({self.prefix}, self.converter.get_prefixes())
        self.assertEqual({self.prefix}, self.converter.get_prefixes(include_synonyms=False))
        self.assertEqual(
            {self.prefix, self.prefix_synonym},
            self.converter.get_prefixes(include_synonyms=True),
        )

    def test_get_uri_prefix_synonyms(self):
        """Test getting URI prefix synonyms."""
        self.assertEqual({self.uri_prefix}, self.converter.get_uri_prefixes())
        self.assertEqual({self.uri_prefix}, self.converter.get_uri_prefixes(include_synonyms=False))
        self.assertEqual(
            {self.uri_prefix, self.uri_prefix_synonym},
            self.converter.get_uri_prefixes(include_synonyms=True),
        )

    def test_extend_on_prefix_match(self):
        """Test adding a new prefix in merge mode."""
        s1, s2, s3 = "s1", "s2", "s3"
        for record in [
            Record(
                prefix="CHEBI",
                prefix_synonyms=[s1],
                uri_prefix=s2,
                uri_prefix_synonyms=[s3],
            ),
            Record(
                prefix=s1,
                prefix_synonyms=["CHEBI"],
                uri_prefix=s2,
                uri_prefix_synonyms=[s3],
            ),
        ]:
            with self.assertRaises(ValueError):
                self.converter.add_record(record, merge=False)
            self.converter.add_record(record, merge=True)
            self.assertEqual(1, len(self.converter.records))
            record = self.converter.records[0]
            self.assertEqual("CHEBI", record.prefix)
            self.assertEqual({s1, self.prefix_synonym}, set(record.prefix_synonyms))
            self.assertEqual(CHEBI_URI_PREFIX, record.uri_prefix)
            self.assertEqual({s2, s3, self.uri_prefix_synonym}, set(record.uri_prefix_synonyms))

    def test_extend_on_uri_prefix_match(self):
        """Test adding a new prefix in merge mode."""
        s1, s2, s3 = "s1", "s2", "s3"
        for record in [
            Record(
                prefix=s1,
                prefix_synonyms=[s3],
                uri_prefix=s2,
                uri_prefix_synonyms=[CHEBI_URI_PREFIX],
            ),
            Record(
                prefix=s1,
                prefix_synonyms=[s3],
                uri_prefix=CHEBI_URI_PREFIX,
                uri_prefix_synonyms=[s2],
            ),
        ]:
            with self.assertRaises(ValueError):
                self.converter.add_record(record, merge=False)
            self.converter.add_record(record, merge=True)
            self.assertEqual(1, len(self.converter.records))
            record = self.converter.records[0]
            self.assertEqual("CHEBI", record.prefix)
            self.assertEqual({s1, s3, self.prefix_synonym}, set(record.prefix_synonyms))
            self.assertEqual(CHEBI_URI_PREFIX, record.uri_prefix)
            self.assertEqual({s2, self.uri_prefix_synonym}, set(record.uri_prefix_synonyms))

    def test_extend_on_prefix_synonym_match(self):
        """Test adding a new prefix in merge mode."""
        s1, s2, s3 = "s1", "s2", "s3"
        for record in [
            Record(
                prefix=self.prefix_synonym,
                prefix_synonyms=[s1],
                uri_prefix=s2,
                uri_prefix_synonyms=[s3],
            ),
            Record(
                prefix=s1,
                prefix_synonyms=[self.prefix_synonym],
                uri_prefix=s2,
                uri_prefix_synonyms=[s3],
            ),
        ]:
            self.converter.add_record(record, merge=True)
            self.assertEqual(1, len(self.converter.records))
            record = self.converter.records[0]
            self.assertEqual("CHEBI", record.prefix)
            self.assertEqual({s1, self.prefix_synonym}, set(record.prefix_synonyms))
            self.assertEqual(CHEBI_URI_PREFIX, record.uri_prefix)
            self.assertEqual({s2, s3, self.uri_prefix_synonym}, set(record.uri_prefix_synonyms))

    def test_extend_on_uri_prefix_synonym_match(self):
        """Test adding a new prefix in merge mode."""
        s1, s2, s3 = "s1", "s2", "s3"
        for record in [
            Record(
                prefix=s1,
                prefix_synonyms=[s2],
                uri_prefix=self.uri_prefix_synonym,
                uri_prefix_synonyms=[s3],
            ),
            Record(
                prefix=s1,
                prefix_synonyms=[s2],
                uri_prefix=s3,
                uri_prefix_synonyms=[self.uri_prefix_synonym],
            ),
        ]:
            self.converter.add_record(record, merge=True)
            self.assertEqual(1, len(self.converter.records))
            record = self.converter.records[0]
            self.assertEqual("CHEBI", record.prefix)
            self.assertEqual({s1, s2, self.prefix_synonym}, set(record.prefix_synonyms))
            self.assertEqual(CHEBI_URI_PREFIX, record.uri_prefix)
            self.assertEqual({s3, self.uri_prefix_synonym}, set(record.uri_prefix_synonyms))

    def test_extend_on_prefix_match_ci(self):
        """Test adding a new prefix in merge mode."""
        s1, s2, s3 = "s1", "s2", "s3"
        record = Record(
            prefix="chebi", prefix_synonyms=[s1], uri_prefix=s2, uri_prefix_synonyms=[s3]
        )
        self.converter.add_record(record, case_sensitive=False, merge=True)
        self.assertEqual(1, len(self.converter.records))
        record = self.converter.records[0]
        self.assertEqual("CHEBI", record.prefix)
        self.assertEqual({"chebi", s1, self.prefix_synonym}, set(record.prefix_synonyms))
        self.assertEqual(CHEBI_URI_PREFIX, record.uri_prefix)
        self.assertEqual({s2, s3, self.uri_prefix_synonym}, set(record.uri_prefix_synonyms))


class TestConverter(unittest.TestCase):
    """Test the converter class."""

    def setUp(self) -> None:
        """Set up the converter test case."""
        self.simple_obo_prefix_map = {
            "CHEBI": "http://purl.obolibrary.org/obo/CHEBI_",
            "MONDO": "http://purl.obolibrary.org/obo/MONDO_",
            "GO": "http://purl.obolibrary.org/obo/GO_",
            "OBO": "http://purl.obolibrary.org/obo/",
        }
        self.converter = Converter.from_prefix_map(self.simple_obo_prefix_map)

    def test_reference_tuple(self):
        """Test the reference tuple data type."""
        t = ReferenceTuple("chebi", "1234")
        self.assertEqual("chebi:1234", t.curie)
        self.assertEqual(t, ReferenceTuple.from_curie("chebi:1234"))

    def test_reference_pydantic(self):
        """Test the reference Pydantic model."""
        t = Reference(prefix="chebi", identifier="1234")
        self.assertEqual("chebi:1234", t.curie)
        self.assertEqual(t, Reference.from_curie("chebi:1234"))

    def test_invalid_record(self):
        """Test throwing an error for invalid records."""
        with self.assertRaises(ValueError):
            Record(
                prefix="chebi",
                uri_prefix="http://purl.obolibrary.org/obo/CHEBI_",
                prefix_synonyms=["chebi"],
            )
        with self.assertRaises(ValueError):
            Record(
                prefix="chebi",
                uri_prefix="http://purl.obolibrary.org/obo/CHEBI_",
                uri_prefix_synonyms=["http://purl.obolibrary.org/obo/CHEBI_"],
            )

    def test_invalid_records(self):
        """Test throwing an error for duplicated URI prefixes."""
        with self.assertRaises(DuplicateURIPrefixes) as e:
            curies.load_prefix_map(
                {
                    "CHEBI": "http://purl.obolibrary.org/obo/CHEBI_",
                    "nope": "http://purl.obolibrary.org/obo/CHEBI_",
                }
            )
        self.assertIsInstance(str(e.exception), str)
        with self.assertRaises(DuplicatePrefixes) as e:
            Converter(
                [
                    Record(prefix="chebi", uri_prefix="https://bioregistry.io/chebi:"),
                    Record(prefix="chebi", uri_prefix="http://purl.obolibrary.org/obo/CHEBI_"),
                ],
            )
        self.assertIsInstance(str(e.exception), str)

        # No failure
        Converter.from_prefix_map(
            {
                "CHEBI": "http://purl.obolibrary.org/obo/CHEBI_",
                "nope": "http://purl.obolibrary.org/obo/CHEBI_",
            },
            strict=False,
        )

    def test_subset(self):
        """Test subsetting a converter."""
        new_converter = self.converter.get_subconverter(["CHEBI"])
        self.assertEqual(1, len(new_converter.records))
        self.assertEqual({"CHEBI"}, new_converter.get_prefixes())
        self.assertEqual(
            {"http://purl.obolibrary.org/obo/CHEBI_"}, new_converter.get_uri_prefixes()
        )
        self.assertEqual({"CHEBI"}, set(new_converter.bimap))
        self.assertEqual({"CHEBI"}, set(new_converter.prefix_map))
        self.assertEqual(
            {"http://purl.obolibrary.org/obo/CHEBI_"}, set(new_converter.reverse_prefix_map)
        )

    def test_empty_subset(self):
        """Test subsetting a converter and getting an empty one back."""
        new_converter_2 = self.converter.get_subconverter(["NOPE"])
        self.assertEqual(0, len(new_converter_2.records))

    def test_predicates(self):
        """Add tests for predicates."""
        self.assertFalse(self.converter.is_uri(""))
        self.assertFalse(self.converter.is_uri("nope"))
        self.assertFalse(self.converter.is_curie(""))
        self.assertFalse(self.converter.is_curie("nope"))
        self.assertFalse(self.converter.is_curie(":nope"))
        self.assertFalse(self.converter.is_curie("nope:"))

    def test_convert(self):
        """Test compression."""
        self.assertEqual({"CHEBI", "MONDO", "GO", "OBO"}, self.converter.get_prefixes())
        self.assertEqual(
            {
                "http://purl.obolibrary.org/obo/CHEBI_",
                "http://purl.obolibrary.org/obo/MONDO_",
                "http://purl.obolibrary.org/obo/GO_",
                "http://purl.obolibrary.org/obo/",
            },
            self.converter.get_uri_prefixes(),
        )
        self._assert_convert(self.converter)

    def _assert_convert(self, converter: Converter):
        self.assertIn("GO", converter.prefix_map)
        self.assertIn("GO", converter.bimap)
        self.assertIn("http://purl.obolibrary.org/obo/GO_", converter.reverse_prefix_map)
        self.assertIn("http://purl.obolibrary.org/obo/GO_", converter.trie)
        self.assertIn("http://purl.obolibrary.org/obo/GO_", converter.bimap.values())
        for curie, uri in [
            ("CHEBI:1", "http://purl.obolibrary.org/obo/CHEBI_1"),
            ("OBO:unnamespaced", "http://purl.obolibrary.org/obo/unnamespaced"),
        ]:
            self.assertTrue(converter.is_uri(uri))
            self.assertTrue(converter.is_curie(curie))
            self.assertFalse(converter.is_curie(uri))
            self.assertFalse(converter.is_uri(curie))
            self.assertEqual(curie, converter.compress(uri))
            self.assertEqual(curie, converter.compress_strict(uri))
            self.assertEqual(uri, converter.expand(curie))
            self.assertEqual(uri, converter.expand_strict(curie))

        self.assertIsNone(converter.compress("http://example.org/missing:00000"))
        self.assertEqual(
            "http://example.org/missing:00000",
            converter.compress("http://example.org/missing:00000", passthrough=True),
        )
        with self.assertRaises(CompressionError):
            converter.compress_strict("http://example.org/missing:00000")

        self.assertIsNone(converter.expand("missing:00000"))
        self.assertEqual("missing:00000", converter.expand("missing:00000", passthrough=True))
        with self.assertRaises(ExpansionError):
            converter.expand_strict("missing:00000")

        self.assertLess(0, len(converter.records), msg="converter has no records")
        self.assertIsNone(converter.get_record("nope"))
        self.assertIsNone(converter.get_record("go"), msg="synonym lookup is not allowed here")
        record = converter.get_record("GO")
        self.assertIsNotNone(record, msg=f"records: {[r.prefix for r in converter.records]}")
        self.assertIsInstance(record, Record)
        self.assertEqual("GO", record.prefix)

    @SLOW
    def test_bioregistry(self):
        """Test loading a remote JSON-LD context."""
        for web in [True, False]:
            bioregistry_converter = get_bioregistry_converter(web=web)
            self.assert_bioregistry_converter(bioregistry_converter)

        c = Converter.from_reverse_prefix_map(f"{BIOREGISTRY_CONTEXTS}/bioregistry.rpm.json")
        self.assertIn("chebi", c.prefix_map)
        self.assertNotIn("CHEBI", c.prefix_map)

    def test_jsonld(self):
        """Test parsing JSON-LD context."""
        context = {
            "@context": {
                "@version": "1.0.0",  # should skip this
                "": "",  # should skip this
                "hello": "https://example.org/hello:",
                "CHEBI": {
                    "@prefix": True,
                    "@id": "http://purl.obolibrary.org/CHEBI_",
                },
                "nope": {
                    "nope": "nope",
                },
            },
        }
        converter = Converter.from_jsonld(context)
        self.assertIn("hello", converter.prefix_map)
        self.assertIn("CHEBI", converter.prefix_map)

    @SLOW
    def test_from_github(self):
        """Test getting a JSON-LD map from GitHub."""
        with self.assertRaises(ValueError):
            # missing end .jsonld file
            Converter.from_jsonld_github("biopragmatics", "bioregistry")

        semweb_converter = Converter.from_jsonld_github(
            "biopragmatics", "bioregistry", "exports", "contexts", "semweb.context.jsonld"
        )
        self.assertIn("rdf", semweb_converter.prefix_map)

    @SLOW
    def test_obo(self):
        """Test the OBO converter."""
        obo_converter = get_obo_converter()
        self.assertIn("CHEBI", obo_converter.prefix_map)
        self.assertNotIn("chebi", obo_converter.prefix_map)

    @SLOW
    def test_monarch(self):
        """Test the Monarch converter."""
        monarch_converter = get_monarch_converter()
        self.assertIn("CHEBI", monarch_converter.prefix_map)
        self.assertNotIn("chebi", monarch_converter.prefix_map)

    @SLOW
    def test_go_registry(self):
        """Test the GO registry converter."""
        go_converter = get_go_converter()
        self.assertIn("CHEBI", go_converter.prefix_map)
        self.assertNotIn("chebi", go_converter.prefix_map)

    def assert_bioregistry_converter(self, converter: Converter) -> None:
        """Assert the bioregistry converter has the right stuff in it."""
        records = {records.prefix: records for records in converter.records}
        self.assertIn("chebi", records)
        record = records["chebi"]
        self.assertIsInstance(record, Record)
        self.assertEqual("chebi", record.prefix)
        self.assertIn("CHEBI", record.prefix_synonyms)
        self.assertIn("ChEBI", record.prefix_synonyms)

        self.assertIn("chebi", converter.prefix_map)
        self.assertIn("chebi", converter.bimap)
        # Synonyms that are non-conflicting also get added
        self.assertIn("CHEBI", converter.prefix_map)
        self.assertNotIn("CHEBI", converter.bimap)
        chebi_uri = converter.prefix_map["chebi"]
        self.assertIn(chebi_uri, converter.reverse_prefix_map)
        self.assertEqual("chebi", converter.reverse_prefix_map[chebi_uri])

    def test_load_path(self):
        """Test loading from paths."""
        with tempfile.TemporaryDirectory() as directory:
            path = Path(directory).joinpath("pm.json")
            with self.assertRaises(FileNotFoundError):
                Converter.from_prefix_map(path)
            with self.assertRaises(FileNotFoundError):
                Converter.from_prefix_map(str(path))

            path.write_text(json.dumps(self.converter.prefix_map))

            c1 = Converter.from_prefix_map(path)
            self.assertEqual(self.converter.prefix_map, c1.prefix_map)

            c2 = Converter.from_prefix_map(str(path))
            self.assertEqual(self.converter.prefix_map, c2.prefix_map)

    def test_reverse_constructor(self):
        """Test constructing from a reverse prefix map."""
        converter = Converter.from_reverse_prefix_map(
            {
                "http://purl.obolibrary.org/obo/CHEBI_": "CHEBI",
                "https://www.ebi.ac.uk/chebi/searchId.do?chebiId=": "CHEBI",
                "http://purl.obolibrary.org/obo/MONDO_": "MONDO",
            }
        )
        self.assertEqual(
            "http://purl.obolibrary.org/obo/CHEBI_138488", converter.expand("CHEBI:138488")
        )

        self.assertEqual(
            "CHEBI:138488", converter.compress("http://purl.obolibrary.org/obo/CHEBI_138488")
        )
        self.assertEqual(
            "CHEBI:138488",
            converter.compress("https://www.ebi.ac.uk/chebi/searchId.do?chebiId=138488"),
        )

    def test_standardize_curie(self):
        """Test standardize CURIE."""
        converter = Converter.from_extended_prefix_map(
            [
                Record(
                    prefix="CHEBI",
                    prefix_synonyms=["chebi"],
                    uri_prefix="http://purl.obolibrary.org/obo/CHEBI_",
                    uri_prefix_synonyms=[
                        "https://www.ebi.ac.uk/chebi/searchId.do?chebiId=CHEBI:",
                    ],
                ),
            ]
        )
        self.assertEqual("CHEBI:138488", converter.standardize_curie("chebi:138488"))
        self.assertEqual("CHEBI:138488", converter.standardize_curie("CHEBI:138488"))
        self.assertIsNone(converter.standardize_curie("NOPE:NOPE"))
        self.assertEqual("NOPE:NOPE", converter.standardize_curie("NOPE:NOPE", passthrough=True))
        with self.assertRaises(CURIEStandardizationError):
            converter.standardize_curie("NOPE:NOPE", strict=True)

        self.assertEqual(
            "http://purl.obolibrary.org/obo/CHEBI_138488",
            converter.standardize_uri(
                "https://www.ebi.ac.uk/chebi/searchId.do?chebiId=CHEBI:138488"
            ),
        )
        self.assertEqual(
            "http://purl.obolibrary.org/obo/CHEBI_138488",
            converter.standardize_uri("http://purl.obolibrary.org/obo/CHEBI_138488"),
        )
        self.assertIsNone(converter.standardize_uri("NOPE"))
        self.assertEqual("NOPE", converter.standardize_uri("NOPE", passthrough=True))
        with self.assertRaises(URIStandardizationError):
            converter.standardize_uri("NOPE:NOPE", strict=True)

    def test_combine(self):
        """Test chaining converters."""
        with self.assertRaises(ValueError):
            chain([])

        c1 = Converter.from_priority_prefix_map(
            {
                "CHEBI": ["http://purl.obolibrary.org/obo/CHEBI_", "https://bioregistry.io/chebi:"],
                "MONDO": ["http://purl.obolibrary.org/obo/MONDO_"],
            }
        )
        c2 = Converter.from_priority_prefix_map(
            {
                "CHEBI": [
                    "https://www.ebi.ac.uk/chebi/searchId.do?chebiId=",
                    "http://identifiers.org/chebi/",
                    "http://purl.obolibrary.org/obo/CHEBI_",
                ],
                "GO": ["http://purl.obolibrary.org/obo/GO_"],
                "OBO": ["http://purl.obolibrary.org/obo/"],
            }
        )
        converter = chain([c1, c2], case_sensitive=True)

        self.assertEqual("CHEBI", converter.get_record("CHEBI").prefix)
        for url in [
            "http://purl.obolibrary.org/obo/CHEBI_138488",
            "https://bioregistry.io/chebi:138488",
            "http://identifiers.org/chebi/138488",
            "https://www.ebi.ac.uk/chebi/searchId.do?chebiId=138488",
        ]:
            self.assertEqual("CHEBI:138488", converter.compress(url))

        self.assertEqual("GO", converter.get_record("GO").prefix)
        self.assertEqual(
            "GO:0000001",
            converter.compress("http://purl.obolibrary.org/obo/GO_0000001"),
        )

        self.assertEqual(
            "http://purl.obolibrary.org/obo/CHEBI_", converter.get_record("CHEBI").uri_prefix
        )
        self.assertIn("CHEBI", converter.prefix_map)
        self.assertEqual("http://purl.obolibrary.org/obo/CHEBI_", converter.prefix_map["CHEBI"])
        self.assertEqual(
            "http://purl.obolibrary.org/obo/CHEBI_138488",
            converter.expand("CHEBI:138488"),
        )
        self.assertNotIn("nope", converter.get_prefixes())

    def test_combine_with_synonyms(self):
        """Test combination with synonyms."""
        r1 = Record(prefix="GO", uri_prefix=GO_URI_PREFIX)
        r2 = Record(prefix="go", prefix_synonyms=["GO"], uri_prefix="https://identifiers.org/go:")

        c1 = Converter([])
        c1.add_record(r1)
        self.assertEqual(c1.records, Converter([r1]).records)

        c1.add_record(r2, merge=True)
        self.assertEqual(1, len(c1.records))
        r = c1.records[0]
        self.assertEqual("GO", r.prefix)
        self.assertEqual({"go"}, set(r.prefix_synonyms))
        self.assertEqual("http://purl.obolibrary.org/obo/GO_", r.uri_prefix)
        self.assertEqual({"https://identifiers.org/go:"}, set(r.uri_prefix_synonyms))

        c3 = chain([Converter([r1]), Converter([r2])])
        self.assertEqual(1, len(c3.records))
        self.assertIn("GO", c3.prefix_map)
        self.assertIn("go", c3.prefix_map, msg=f"PM: {c3.prefix_map}")
        self.assertNotIn("go", c3.bimap)
        self.assertIn("GO", c3.bimap)

    def test_combine_ci(self):
        """Test combining case-insensitive."""
        c1 = Converter.from_priority_prefix_map(
            {
                "CHEBI": [
                    "http://purl.obolibrary.org/obo/CHEBI_",
                    "https://bioregistry.io/chebi:",
                ],
            }
        )
        c2 = Converter.from_reverse_prefix_map(
            {
                "http://identifiers.org/chebi/": "chebi",
                "http://identifiers.org/chebi:": "chebi",
            }
        )
        converter = chain([c1, c2], case_sensitive=False)
        self.assertEqual({"CHEBI"}, converter.get_prefixes())
        self.assertEqual({"CHEBI"}, converter.get_prefixes(include_synonyms=False))
        self.assertEqual({"CHEBI", "chebi"}, converter.get_prefixes(include_synonyms=True))
        for url in [
            "http://purl.obolibrary.org/obo/CHEBI_138488",
            "http://identifiers.org/chebi/138488",
            "http://identifiers.org/chebi:138488",
            "https://bioregistry.io/chebi:138488",
        ]:
            self.assertEqual("CHEBI:138488", converter.compress(url))
        # use the first prefix map for expansions
        self.assertEqual(
            "http://purl.obolibrary.org/obo/CHEBI_138488",
            converter.expand("CHEBI:138488"),
        )

    def test_combine_with_patterns(self):
        """Test chaining with patterns."""
        c1 = Converter([Record(prefix="a", uri_prefix="https://example.org/a/", pattern="^\\d{7}")])
        c2 = Converter([Record(prefix="a", uri_prefix="https://example.org/a/", pattern="^\\d+")])
        converter = chain([c1, c2])
        self.assertEqual(
            [Record(prefix="a", uri_prefix="https://example.org/a/", pattern="^\\d{7}")],
            converter.records,
        )

    def test_combine_with_patterns_via_synonym(self):
        """Test chaining with patterns."""
        c1 = Converter([Record(prefix="a", uri_prefix="https://example.org/a/", pattern="^\\d{7}")])
        c2 = Converter(
            [
                Record(
                    prefix="b",
                    prefix_synonyms=["a"],
                    uri_prefix="https://example.org/b/",
                    pattern="^\\d+",
                )
            ]
        )
        converter = chain([c1, c2])
        self.assertEqual(
            [
                Record(
                    prefix="a",
                    prefix_synonyms=["b"],
                    uri_prefix="https://example.org/a/",
                    uri_prefix_synonyms=["https://example.org/b/"],
                    pattern="^\\d{7}",
                )
            ],
            converter.records,
        )

    def test_df_bulk(self):
        """Test bulk processing in pandas dataframes."""
        rows = [
            ("CHEBI:1", "http://purl.obolibrary.org/obo/CHEBI_1"),
        ]
        df = pd.DataFrame(rows, columns=["curie", "uri"])
        self.converter.pd_expand(df, "curie")
        self.assertTrue((df.curie == df.uri).all())

        df = pd.DataFrame(rows, columns=["curie", "uri"])
        self.converter.pd_compress(df, "uri")
        self.assertTrue((df.curie == df.uri).all())

    def test_df_standardize(self):
        """Test standardizing dataframes."""
        converter = Converter([])
        converter.add_prefix(
            "chebi",
            "http://purl.obolibrary.org/obo/CHEBI_",
            prefix_synonyms=["CHEBI"],
            uri_prefix_synonyms=["https://bioregistry.io/chebi:"],
        )
        self.assertEqual("chebi", converter.standardize_prefix("chebi"))
        self.assertEqual("chebi", converter.standardize_prefix("CHEBI"))
        self.assertIsNone(converter.standardize_prefix("nope"))
        self.assertEqual("nope", converter.standardize_prefix("nope", passthrough=True))
        with self.assertRaises(PrefixStandardizationError):
            converter.standardize_prefix("nope", strict=True)

        rows = [
            ("chebi", "CHEBI:1", "http://purl.obolibrary.org/obo/CHEBI_1"),
            ("CHEBI", "CHEBI:2", "https://bioregistry.io/chebi:2"),
        ]
        df = pd.DataFrame(rows, columns=["prefix", "curie", "uri"])
        converter.pd_standardize_prefix(df, column="prefix")
        self.assertEqual(["chebi", "chebi"], list(df["prefix"]), msg=f"\n\n{df}")

        converter.pd_standardize_curie(df, column="curie")
        self.assertEqual(["chebi:1", "chebi:2"], list(df["curie"]))

        converter.pd_standardize_uri(df, column="uri")
        self.assertEqual(
            ["http://purl.obolibrary.org/obo/CHEBI_1", "http://purl.obolibrary.org/obo/CHEBI_2"],
            list(df["uri"]),
        )

    def test_file_bulk(self):
        """Test bulk processing of files."""
        with TemporaryDirectory() as directory:
            for rows, header in [
                (
                    [
                        ("curie", "uri"),
                        ("CHEBI:1", "http://purl.obolibrary.org/obo/CHEBI_1"),
                    ],
                    True,
                ),
                (
                    [
                        ("CHEBI:1", "http://purl.obolibrary.org/obo/CHEBI_1"),
                    ],
                    False,
                ),
            ]:
                path = Path(directory).joinpath("test.tsv")
                with path.open("w") as file:
                    for row in rows:
                        print(*row, sep="\t", file=file)

                idx = 1 if header else 0

                self.converter.file_expand(path, 0, header=header)
                lines = [line.strip().split("\t") for line in path.read_text().splitlines()]
                self.assertEqual("http://purl.obolibrary.org/obo/CHEBI_1", lines[idx][0])

                self.converter.file_compress(path, 0, header=header)
                lines = [line.strip().split("\t") for line in path.read_text().splitlines()]
                self.assertEqual("CHEBI:1", lines[idx][0])

    def test_incremental(self):
        """Test building a converter from an incremental interface."""
        converter = Converter([])
        for prefix, uri_prefix in self.simple_obo_prefix_map.items():
            converter.add_prefix(prefix, uri_prefix)
        converter.add_prefix(
            "hgnc",
            "https://bioregistry.io/hgnc:",
            prefix_synonyms=["HGNC"],
            uri_prefix_synonyms=["https://identifiers.org/hgnc:"],
        )
        self._assert_convert(converter)
        self.assertEqual(
            "hgnc:1234",
            converter.compress("https://bioregistry.io/hgnc:1234"),
        )
        self.assertEqual(
            "hgnc:1234",
            converter.compress("https://identifiers.org/hgnc:1234"),
        )
        self.assertEqual("https://bioregistry.io/hgnc:1234", converter.expand("HGNC:1234"))

        with self.assertRaises(ValueError):
            converter.add_prefix("GO", "...")
        with self.assertRaises(ValueError):
            converter.add_prefix("...", "http://purl.obolibrary.org/obo/GO_")
        with self.assertRaises(ValueError):
            converter.add_prefix(
                "...", "...", uri_prefix_synonyms=["http://purl.obolibrary.org/obo/GO_"]
            )
        with self.assertRaises(ValueError):
            converter.add_prefix("...", "...", prefix_synonyms=["GO"])

    def test_rdflib(self):
        """Test parsing a converter from an RDFLib object."""
        graph = rdflib.Graph()
        for prefix, uri_prefix in self.simple_obo_prefix_map.items():
            graph.bind(prefix, uri_prefix)
        converter = Converter.from_rdflib(graph)
        self._assert_convert(converter)

        converter_2 = Converter.from_rdflib(graph.namespace_manager)
        self._assert_convert(converter_2)

    def test_expand_all(self):
        """Test expand all."""
        priority_prefix_map = {
            "CHEBI": [
                "http://purl.obolibrary.org/obo/CHEBI_",
                "https://www.ebi.ac.uk/chebi/searchId.do?chebiId=CHEBI:",
            ],
        }
        converter = Converter.from_priority_prefix_map(priority_prefix_map)
        self.assertEqual(
            [
                "http://purl.obolibrary.org/obo/CHEBI_138488",
                "https://www.ebi.ac.uk/chebi/searchId.do?chebiId=CHEBI:138488",
            ],
            converter.expand_all("CHEBI:138488"),
        )
        self.assertIsNone(converter.expand_all("NOPE:NOPE"))

    def test_expand_ambiguous(self):
        """Test expansion of URI or CURIEs."""
        converter = Converter.from_extended_prefix_map(
            [
                Record(
                    prefix="CHEBI",
                    prefix_synonyms=["chebi"],
                    uri_prefix="http://purl.obolibrary.org/obo/CHEBI_",
                    uri_prefix_synonyms=["https://identifiers.org/chebi:"],
                ),
            ]
        )
        self.assertEqual(
            "http://purl.obolibrary.org/obo/CHEBI_138488",
            converter.expand_or_standardize("CHEBI:138488"),
        )
        self.assertEqual(
            "http://purl.obolibrary.org/obo/CHEBI_138488",
            converter.expand_or_standardize("chebi:138488"),
        )
        self.assertEqual(
            "http://purl.obolibrary.org/obo/CHEBI_138488",
            converter.expand_or_standardize("http://purl.obolibrary.org/obo/CHEBI_138488"),
        )
        self.assertEqual(
            "http://purl.obolibrary.org/obo/CHEBI_138488",
            converter.expand_or_standardize("https://identifiers.org/chebi:138488"),
        )

        self.assertIsNone(converter.expand_or_standardize("missing:0000000"))
        with self.assertRaises(ExpansionError):
            converter.expand_or_standardize("missing:0000000", strict=True)
        self.assertEqual(
            "missing:0000000", converter.expand_or_standardize("missing:0000000", passthrough=True)
        )

        self.assertIsNone(converter.expand_or_standardize("https://example.com/missing:0000000"))
        with self.assertRaises(ExpansionError):
            converter.expand_or_standardize("https://example.com/missing:0000000", strict=True)
        self.assertEqual(
            "https://example.com/missing:0000000",
            converter.expand_or_standardize(
                "https://example.com/missing:0000000", passthrough=True
            ),
        )

    def test_compress_ambiguous(self):
        """Test compression of URI or CURIEs."""
        converter = Converter.from_extended_prefix_map(
            [
                Record(
                    prefix="CHEBI",
                    prefix_synonyms=["chebi"],
                    uri_prefix="http://purl.obolibrary.org/obo/CHEBI_",
                    uri_prefix_synonyms=["https://identifiers.org/chebi:"],
                ),
            ]
        )
        self.assertEqual("CHEBI:138488", converter.compress_or_standardize("CHEBI:138488"))
        self.assertEqual("CHEBI:138488", converter.compress_or_standardize("chebi:138488"))
        self.assertEqual(
            "CHEBI:138488",
            converter.compress_or_standardize("http://purl.obolibrary.org/obo/CHEBI_138488"),
        )
        self.assertEqual(
            "CHEBI:138488",
            converter.compress_or_standardize("https://identifiers.org/chebi:138488"),
        )

        self.assertIsNone(converter.expand_or_standardize("missing:0000000"))
        with self.assertRaises(ExpansionError):
            converter.expand_or_standardize("missing:0000000", strict=True)
        self.assertEqual(
            "missing:0000000", converter.expand_or_standardize("missing:0000000", passthrough=True)
        )

        self.assertIsNone(converter.expand_or_standardize("https://example.com/missing:0000000"))
        with self.assertRaises(ExpansionError):
            converter.expand_or_standardize("https://example.com/missing:0000000", strict=True)
        self.assertEqual(
            "https://example.com/missing:0000000",
            converter.expand_or_standardize(
                "https://example.com/missing:0000000", passthrough=True
            ),
        )


class TestVersion(unittest.TestCase):
    """Trivially test a version."""

    def test_version_type(self):
        """Test the version is a string.

        This is only meant to be an example test.
        """
        version = get_version()
        self.assertIsInstance(version, str)


class TestUtils(unittest.TestCase):
    """Test utility functions."""

    def test_clean(self):
        """Test clean."""
        prefix_map = {
            "b": "https://example.com/a/",
            "a": "https://example.com/a/",
            "c": "https://example.com/c/",
        }
        records = upgrade_prefix_map(prefix_map)
        self.assertEqual(2, len(records))
        a_record, c_record = records

        self.assertEqual("a", a_record.prefix)
        self.assertEqual(["b"], a_record.prefix_synonyms)
        self.assertEqual("https://example.com/a/", a_record.uri_prefix)
        self.assertEqual([], a_record.uri_prefix_synonyms)

        self.assertEqual("c", c_record.prefix)
        self.assertEqual([], c_record.prefix_synonyms)
        self.assertEqual("https://example.com/c/", c_record.uri_prefix)
        self.assertEqual([], c_record.uri_prefix_synonyms)<|MERGE_RESOLUTION|>--- conflicted
+++ resolved
@@ -17,10 +17,7 @@
     DuplicatePrefixes,
     DuplicateURIPrefixes,
     ExpansionError,
-<<<<<<< HEAD
     NamedReference,
-=======
->>>>>>> bf166bb8
     NoCURIEDelimiterError,
     PrefixStandardizationError,
     Record,
@@ -48,28 +45,18 @@
 class TestStruct(unittest.TestCase):
     """Test the data structures."""
 
-<<<<<<< HEAD
-=======
     def test_not_curie(self):
         """Test a malformed CURIE."""
         with self.assertRaises(NoCURIEDelimiterError) as e:
             Reference.from_curie("not a curie")
         self.assertIn("does not appear to be a CURIE", str(e.exception))
 
->>>>>>> bf166bb8
     def test_default_prefix(self) -> None:
         """Test a default (empty) prefix."""
         ref = Reference.from_curie(":something")
         self.assertEqual("", ref.prefix)
         self.assertEqual("something", ref.identifier)
 
-<<<<<<< HEAD
-    def test_not_curie(self):
-        """Test a malformed CURIE."""
-        with self.assertRaises(NoCURIEDelimiterError) as e:
-            Reference.from_curie("not a curie")
-        self.assertIn("does not appear to be a CURIE", str(e.exception))
-=======
     def test_default_identifier(self) -> None:
         """Test a default (empty) identifier."""
         ref = Reference.from_curie("p1:")
@@ -81,7 +68,6 @@
         ref = Reference.from_curie("a1:b2:c3")
         self.assertEqual("a1", ref.prefix)
         self.assertEqual("b2:c3", ref.identifier)
->>>>>>> bf166bb8
 
     def test_records(self):
         """Test a list of records."""
@@ -104,14 +90,6 @@
         self.assertEqual(expected, sorted(start))
 
     def test_set_membership(self):
-<<<<<<< HEAD
-        """Test set membership isn't affected by name status."""
-        references = {
-            NamedReference.from_curie("a:1", "name1"),
-            NamedReference.from_curie("a:2", "name2"),
-        }
-        self.assertIn(Reference.from_curie("a:1"), references)
-=======
         """Test membership in sets."""
         collection = {
             Reference.from_curie("def:1234"),
@@ -122,7 +100,14 @@
         self.assertNotIn(Reference.from_curie("xyz:1234"), collection)
         self.assertNotIn(Reference.from_curie(":1234"), collection)
         self.assertNotIn(Reference.from_curie("abc:"), collection)
->>>>>>> bf166bb8
+
+    def test_named_set_membership(self):
+        """Test membership in sets of named references."""
+        references = {
+            NamedReference.from_curie("a:1", "name1"),
+            NamedReference.from_curie("a:2", "name2"),
+        }
+        self.assertIn(Reference.from_curie("a:1"), references)
 
 
 class TestAddRecord(unittest.TestCase):

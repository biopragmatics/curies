--- conflicted
+++ resolved
@@ -44,19 +44,18 @@
 class TestStruct(unittest.TestCase):
     """Test the data structures."""
 
+    def test_not_curie(self):
+        """Test a malformed CURIE."""
+        with self.assertRaises(NoCURIEDelimiterError) as e:
+            Reference.from_curie("not a curie")
+        self.assertIn("does not appear to be a CURIE", str(e.exception))
+
     def test_default_prefix(self) -> None:
         """Test a default (empty) prefix."""
         ref = Reference.from_curie(":something")
         self.assertEqual("", ref.prefix)
         self.assertEqual("something", ref.identifier)
 
-<<<<<<< HEAD
-    def test_not_curie(self):
-        """Test a malformed CURIE."""
-        with self.assertRaises(NoCURIEDelimiterError) as e:
-            Reference.from_curie("not a curie")
-        self.assertIn("does not appear to be a CURIE", str(e.exception))
-=======
     def test_default_identifier(self) -> None:
         """Test a default (empty) identifier."""
         ref = Reference.from_curie("p1:")
@@ -68,7 +67,6 @@
         ref = Reference.from_curie("a1:b2:c3")
         self.assertEqual("a1", ref.prefix)
         self.assertEqual("b2:c3", ref.identifier)
->>>>>>> 433302ba
 
     def test_records(self):
         """Test a list of records."""

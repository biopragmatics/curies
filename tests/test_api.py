--- conflicted
+++ resolved
@@ -43,7 +43,6 @@
 GO_URI_PREFIX = "http://purl.obolibrary.org/obo/GO_"
 
 
-<<<<<<< HEAD
 class TestRecord(unittest.TestCase):
     """Tests for the record data structure."""
 
@@ -72,7 +71,8 @@
             with self.subTest(prefix=prefix):
                 self.assertEqual(value, r1._w3c_validate())
                 self.assertEqual(value, r2._w3c_validate())
-=======
+
+
 class TestStruct(unittest.TestCase):
     """Test the data structures."""
 
@@ -149,7 +149,6 @@
         }
         self.assertIn(Reference.from_curie("a:1"), references_2)
         self.assertIn(NamedReference.from_curie("a:1", "name1"), references_2)
->>>>>>> 13e4ca10
 
 
 class TestAddRecord(unittest.TestCase):

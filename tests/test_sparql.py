--- conflicted
+++ resolved
@@ -114,22 +114,6 @@
             records,
         )
 
-<<<<<<< HEAD
-=======
-    # @require_service(LOCAL_BLAZEGRAPH, "Blazegraph")
-    def test_from_blazegraph_to_mapping_service(self):
-        """Test a federated query from a Blazegraph triplestore to the curies service."""
-        self.assertTrue(sparql_service_available(LOCAL_BLAZEGRAPH))
-        for mimetype in TEST_CONTENT_TYPES:
-            with self.subTest(mimetype=mimetype):
-                self.assert_endpoint(
-                    LOCAL_BLAZEGRAPH, SPARQL_TO_MAPPING_SERVICE_SIMPLE, accept=mimetype
-                )
-                self.assert_endpoint(
-                    LOCAL_BLAZEGRAPH, SPARQL_TO_MAPPING_SERVICE_VALUES, accept=mimetype
-                )
-
->>>>>>> 18cb2d75
     # @require_service(LOCAL_VIRTUOSO, "Virtuoso")
     def test_from_virtuoso_to_mapping_service(self):
         """Test a federated query from a OpenLink Virtuoso triplestore to the curies service."""
@@ -177,8 +161,12 @@
         self.assertTrue(sparql_service_available(LOCAL_BLAZEGRAPH))
         for mimetype in TEST_CONTENT_TYPES:
             with self.subTest(mimetype=mimetype):
-                self.assert_endpoint(LOCAL_BLAZEGRAPH, SPARQL_TO_MAPPING_SERVICE_SIMPLE, accept=mimetype)
-                self.assert_endpoint(LOCAL_BLAZEGRAPH, SPARQL_TO_MAPPING_SERVICE_VALUES, accept=mimetype)
+                self.assert_endpoint(
+                    LOCAL_BLAZEGRAPH, SPARQL_TO_MAPPING_SERVICE_SIMPLE, accept=mimetype
+                )
+                self.assert_endpoint(
+                    LOCAL_BLAZEGRAPH, SPARQL_TO_MAPPING_SERVICE_VALUES, accept=mimetype
+                )
 
     # @require_service(LOCAL_BLAZEGRAPH, "Blazegraph")
     def test_from_mapping_service_to_blazegraph(self):

--- conflicted
+++ resolved
@@ -10,17 +10,12 @@
 import uvicorn
 
 from curies import Converter
-<<<<<<< HEAD
-from curies.mapping_service import _handle_header, get_fastapi_mapping_app
-from curies.mapping_service.utils import CONTENT_TYPE_TO_HANDLER, Records
-=======
 from curies.mapping_service import get_fastapi_mapping_app
 from curies.mapping_service.utils import (
     get_sparql_record_so_tuples,
     get_sparql_records,
     sparql_service_available,
 )
->>>>>>> dac14bfd
 from tests.test_mapping_service import PREFIX_MAP
 
 BLAZEGRAPH_ENDPOINT = "http://localhost:9999/blazegraph/namespace/kb/sparql"
@@ -38,33 +33,6 @@
 """.rstrip()
 
 
-<<<<<<< HEAD
-def get(endpoint: str, sparql: str, accept: str) -> Records:
-    """Get a response from a given SPARQL query."""
-    res = requests.get(
-        endpoint,
-        params={"query": sparql},
-        headers={"accept": accept},
-    )
-    func = CONTENT_TYPE_TO_HANDLER[_handle_header(accept)]
-    return func(res.text)
-
-
-def _get_so(records: Records) -> Set[Tuple[str, str]]:
-    return {(record["s"], record["o"]) for record in records}
-
-
-def sparql_service_available(endpoint: str) -> bool:
-    """Test if a SPARQL service is running."""
-    try:
-        records = get(endpoint, PING_SPARQL, "application/json")
-    except requests.exceptions.ConnectionError:
-        return False
-    return {("hello", "there")} == _get_so(records)
-
-
-=======
->>>>>>> dac14bfd
 class FederationMixin(unittest.TestCase):
     """A shared mixin for testing."""
 

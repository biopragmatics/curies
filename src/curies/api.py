# -*- coding: utf-8 -*-

"""Data structures and algorithms for :mod:`curies`."""

import csv
import itertools as itt
import json
from collections import defaultdict
from functools import partial
from pathlib import Path
from textwrap import dedent
from typing import (
    TYPE_CHECKING,
    Any,
    Callable,
    Collection,
    DefaultDict,
    Dict,
    Iterable,
    List,
    Literal,
    Mapping,
    NamedTuple,
    Optional,
    Sequence,
    Set,
    Tuple,
    TypeVar,
    Union,
    cast,
    overload,
)

import requests
from pydantic import BaseModel, Field, validator
from pytrie import StringTrie

if TYPE_CHECKING:  # pragma: no cover
    import pandas
    import rdflib

__all__ = [
    "Converter",
    "Reference",
    "ReferenceTuple",
    "Record",
    "DuplicateValueError",
    "DuplicatePrefixes",
    "DuplicateURIPrefixes",
    "chain",
    "load_extended_prefix_map",
    "load_prefix_map",
    "load_jsonld_context",
    "load_shacl",
    # Writers
    "write_extended_prefix_map",
    "write_jsonld_context",
    "write_shacl",
]

X = TypeVar("X")
LocationOr = Union[str, Path, X]


class ReferenceTuple(NamedTuple):
    """A pair of a prefix (corresponding to a semantic space) and a local unique identifier in that semantic space.

    This class derives from the "named tuple" which means that it acts
    like a tuple in most senses - it can be hashed and unpacked
    like most other tuples. Underneath, it has a C implementation
    and is very efficient.

    A reference tuple can be constructed two ways:

    >>> ReferenceTuple("chebi", "1234")
    ReferenceTuple(prefix='chebi', identifier='1234')

    >>> ReferenceTuple.from_curie("chebi:1234")
    ReferenceTuple(prefix='chebi', identifier='1234')

    A reference tuple can be formatted as a CURIE string with
    the ``curie`` attribute

    >>> ReferenceTuple.from_curie("chebi:1234").curie
    'chebi:1234'

    Reference tuples can be sliced like regular 2-tuples

    >>> t = ReferenceTuple.from_curie("chebi:1234")
    >>> t[0]
    'chebi'
    >>> t[1]
    '1234'

    Similarly, reference tuples can be unpacked like regular 2-tuples

    >>> prefix, identifier = ReferenceTuple.from_curie("chebi:1234")
    >>> prefix
    'chebi'
    >>> identifier
    '1234'

    Because they are named tuples, reference tuples can be accessed
    with attributes

    >>> t = ReferenceTuple.from_curie("chebi:1234")
    >>> t.prefix
    'chebi'
    >>> t.identifier
    '1234'
    """

    prefix: str
    identifier: str

    @property
    def curie(self) -> str:
        """Get the reference as a CURIE string.

        :return:
            A string representation of a compact URI (CURIE).

        >>> ReferenceTuple("chebi", "1234").curie
        'chebi:1234'
        """
        return f"{self.prefix}:{self.identifier}"

    @classmethod
    def from_curie(cls, curie: str, sep: str = ":") -> "ReferenceTuple":
        """Parse a CURIE string and populate a reference tuple.

        :param curie: A string representation of a compact URI (CURIE)
        :param sep: The separator
        :return: A reference tuple

        >>> ReferenceTuple.from_curie("chebi:1234")
        ReferenceTuple(prefix='chebi', identifier='1234')
        """
        prefix, identifier = curie.split(sep, 1)
        return cls(prefix, identifier)


class Reference(BaseModel):  # type:ignore
    """A reference to an entity in a given identifier space.

    This class uses Pydantic to make it easier to build other
    more complex data types with Pydantic that also uses a first-
    class notion of parsed reference (instead of merely stringified
    CURIEs). Instances of this class can also be hashed because of the
    "frozen" configuration from Pydantic (see
    https://docs.pydantic.dev/latest/usage/model_config/ for more details).

    A reference can be constructed several ways:

    >>> Reference(prefix="chebi", identifier="1234")
    Reference(prefix='chebi', identifier='1234')

    >>> Reference.from_curie("chebi:1234")
    Reference(prefix='chebi', identifier='1234')

    A reference can also be constructued using Pydantic's parsing utilities,
    but keep in mind if you're using Pydantic v1 or Pydantic v2.

    A reference can be formatted as a CURIE string with
    the ``curie`` attribute

    >>> Reference.from_curie("chebi:1234").curie
    'chebi:1234'

    References can't be sliced like reference tuples, but they can still
    be accessed through attributes

    >>> t = Reference.from_curie("chebi:1234")
    >>> t.prefix
    'chebi'
    >>> t.identifier
    '1234'

    If you need a performance gain, you can get a :class:`ReferenceTuple`
    using the ``pair`` attribute:

    >>> reference = Reference.from_curie("chebi:1234")
    >>> reference.pair
    ReferenceTuple(prefix='chebi', identifier='1234')
    """

    prefix: str = Field(
        ...,
        description="The prefix used in a compact URI (CURIE).",
    )
    identifier: str = Field(
        ..., description="The local unique identifier used in a compact URI (CURIE)."
    )

    class Config:
        """Pydantic configuration for references."""

        frozen = True

    @property
    def curie(self) -> str:
        """Get the reference as a CURIE string.

        :return:
            A string representation of a compact URI (CURIE).

        >>> Reference(prefix="chebi", identifier="1234").curie
        'chebi:1234'
        """
        return f"{self.prefix}:{self.identifier}"

    @property
    def pair(self) -> ReferenceTuple:
        """Get the reference as a 2-tuple of prefix and identifier."""
        return ReferenceTuple(self.prefix, self.identifier)

    @classmethod
    def from_curie(cls, curie: str, sep: str = ":") -> "Reference":
        """Parse a CURIE string and populate a reference.

        :param curie: A string representation of a compact URI (CURIE)
        :param sep: The separator
        :return: A reference object

        >>> Reference.from_curie("chebi:1234")
        Reference(prefix='chebi', identifier='1234')
        """
        prefix, identifier = curie.split(sep, 1)
        return cls(prefix=prefix, identifier=identifier)


RecordKey = Tuple[str, str, str, str]


class Record(BaseModel):  # type:ignore
    """A record of some prefixes and their associated URI prefixes."""

    prefix: str = Field(..., description="The canonical prefix, used in the reverse prefix map")
    uri_prefix: str = Field(
        ..., description="The canonical URI prefix, used in the forward prefix map"
    )
    prefix_synonyms: List[str] = Field(default_factory=list)
    uri_prefix_synonyms: List[str] = Field(default_factory=list)
    pattern: Optional[str] = Field(
        default=None,
        description="The regular expression pattern for entries in this semantic space",
    )

    @validator("prefix_synonyms")  # type:ignore
    def prefix_not_in_synonyms(cls, v: str, values: Mapping[str, Any]) -> str:  # noqa:N805
        """Check that the canonical prefix does not apper in the prefix synonym list."""
        prefix = values["prefix"]
        if prefix in v:
            raise ValueError(f"Duplicate of canonical prefix `{prefix}` in prefix synonyms")
        return v

    @validator("uri_prefix_synonyms")  # type:ignore
    def uri_prefix_not_in_synonyms(cls, v: str, values: Mapping[str, Any]) -> str:  # noqa:N805
        """Check that the canonical URI prefix does not apper in the URI prefix synonym list."""
        uri_prefix = values["uri_prefix"]
        if uri_prefix in v:
            raise ValueError(
                f"Duplicate of canonical URI prefix `{uri_prefix}` in URI prefix synonyms"
            )
        return v

    @property
    def _all_prefixes(self) -> List[str]:
        return [self.prefix, *self.prefix_synonyms]

    @property
    def _all_uri_prefixes(self) -> List[str]:
        return [self.uri_prefix, *self.uri_prefix_synonyms]

    @property
    def _key(self) -> RecordKey:
        """Get a hashable key."""
        return (
            self.prefix,
            self.uri_prefix,
            ",".join(sorted(self.prefix_synonyms)),
            ",".join(sorted(self.uri_prefix_synonyms)),
        )


class DuplicateSummary(NamedTuple):
    """A triple representing two records that are duplicated, either based on a CURIE or URI prefix."""

    record_1: Record
    record_2: Record
    prefix: str


class DuplicateValueError(ValueError):
    """An error raised with constructing a converter with data containing duplicate values."""

    def __init__(self, duplicates: List[DuplicateSummary]) -> None:
        """Initialize the error."""
        self.duplicates = duplicates

    def _str(self) -> str:
        rv = ""
        for duplicate in self.duplicates:
            rv += f"\n{duplicate.prefix}:\n\t{duplicate.record_1}\n\t{duplicate.record_2}\n"
        return rv


class DuplicateURIPrefixes(DuplicateValueError):
    """An error raised with constructing a converter with data containing duplicate URI prefixes."""

    def __str__(self) -> str:  # noqa:D105
        return f"Duplicate URI prefixes:\n{self._str()}"


class DuplicatePrefixes(DuplicateValueError):
    """An error raised with constructing a converter with data containing duplicate prefixes."""

    def __str__(self) -> str:  # noqa:D105
        return f"Duplicate prefixes:\n{self._str()}"


class ConversionError(ValueError):
    """An error raised on conversion."""


class ExpansionError(ConversionError):
    """An error raised on expansion if the prefix can't be looked up."""


class CompressionError(ConversionError):
    """An error raised on expansion if the URI prefix can't be matched."""


class StandardizationError(ValueError):
    """An error raised on standardization."""


class PrefixStandardizationError(StandardizationError):
    """An error raise when a prefix can't be standardized."""


class CURIEStandardizationError(StandardizationError):
    """An error raise when a CURIE can't be standardized."""


class URIStandardizationError(StandardizationError):
    """An error raise when a URI can't be standardized."""


def _get_duplicate_uri_prefixes(records: List[Record]) -> List[DuplicateSummary]:
    return [
        DuplicateSummary(record_1, record_2, uri_prefix)
        for record_1, record_2 in itt.combinations(records, 2)
        for uri_prefix, up2 in itt.product(record_1._all_uri_prefixes, record_2._all_uri_prefixes)
        if uri_prefix == up2
    ]


def _get_duplicate_prefixes(records: List[Record]) -> List[DuplicateSummary]:
    return [
        DuplicateSummary(record_1, record_2, prefix)
        for record_1, record_2 in itt.combinations(records, 2)
        for prefix, p2 in itt.product(record_1._all_prefixes, record_2._all_prefixes)
        if prefix == p2
    ]


def _get_prefix_map(records: List[Record]) -> Dict[str, str]:
    rv = {}
    for record in records:
        rv[record.prefix] = record.uri_prefix
        for prefix_synonym in record.prefix_synonyms:
            rv[prefix_synonym] = record.uri_prefix
    return rv


def _get_pattern_map(records: List[Record]) -> Dict[str, str]:
    return {record.prefix: record.pattern for record in records if record.pattern}


def _get_reverse_prefix_map(records: List[Record]) -> Dict[str, str]:
    rv = {}
    for record in records:
        rv[record.uri_prefix] = record.prefix
        for uri_prefix_synonym in record.uri_prefix_synonyms:
            rv[uri_prefix_synonym] = record.prefix
    return rv


def _get_prefix_synmap(records: List[Record]) -> Dict[str, str]:
    rv = {}
    for record in records:
        rv[record.prefix] = record.prefix
        for prefix_synonym in record.prefix_synonyms:
            rv[prefix_synonym] = record.prefix
    return rv


def _prepare(data: LocationOr[X]) -> X:
    if isinstance(data, Path):
        with data.open() as file:
            return cast(X, json.load(file))
    elif isinstance(data, str):
        if any(data.startswith(p) for p in ("https://", "http://", "ftp://")):
            res = requests.get(data)
            res.raise_for_status()
            return cast(X, res.json())
        with open(data) as file:
            return cast(X, json.load(file))
    else:
        return data


class Converter:
    """A cached prefix map data structure.

    .. code-block::

        # Construct a prefix map:
        >>> converter = Converter.from_prefix_map({
        ...    "CHEBI": "http://purl.obolibrary.org/obo/CHEBI_",
        ...    "MONDO": "http://purl.obolibrary.org/obo/MONDO_",
        ...    "GO": "http://purl.obolibrary.org/obo/GO_",
        ...    "OBO": "http://purl.obolibrary.org/obo/",
        ... })

        # Compression and Expansion:
        >>> converter.compress("http://purl.obolibrary.org/obo/CHEBI_1")
        'CHEBI:1'
        >>> converter.expand("CHEBI:1")
        'http://purl.obolibrary.org/obo/CHEBI_1'

        # Example with unparsable URI:
        >>> converter.compress("http://example.com/missing:0000000")

        # Example with missing prefix:
        >>> converter.expand("missing:0000000")
    """

    #: The expansion dictionary with prefixes as keys and priority URI prefixes as values
    prefix_map: Dict[str, str]
    #: The mapping from URI prefixes to prefixes
    reverse_prefix_map: Dict[str, str]
    #: A prefix trie for efficient parsing of URIs
    trie: StringTrie
    #: A mapping from prefix to regular expression pattern. Not necessarily complete wrt the prefix map
    pattern_map: Dict[str, str]

    def __init__(self, records: List[Record], *, delimiter: str = ":", strict: bool = True) -> None:
        """Instantiate a converter.

        :param records:
            A list of records. If you plan to build a converter incrementally, pass an empty list.
        :param strict:
            If true, raises issues on duplicate URI prefixes
        :param delimiter:
            The delimiter used for CURIEs. Defaults to a colon.
        :raises DuplicatePrefixes: if any records share any synonyms
        :raises DuplicateURIPrefixes: if any records share any URI prefixes
        """
        if strict:
            duplicate_uri_prefixes = _get_duplicate_uri_prefixes(records)
            if duplicate_uri_prefixes:
                raise DuplicateURIPrefixes(duplicate_uri_prefixes)
            duplicate_prefixes = _get_duplicate_prefixes(records)
            if duplicate_prefixes:
                raise DuplicatePrefixes(duplicate_prefixes)

        self.delimiter = delimiter
        self.records = sorted(records, key=lambda r: r.prefix)
        self.prefix_map = _get_prefix_map(records)
        self.synonym_to_prefix = _get_prefix_synmap(records)
        self.reverse_prefix_map = _get_reverse_prefix_map(records)
        self.trie = StringTrie(self.reverse_prefix_map)
        self.pattern_map = _get_pattern_map(records)

    @property
    def bimap(self) -> Mapping[str, str]:
        """Get the bijective mapping between CURIE prefixes and URI prefixes."""
        return {r.prefix: r.uri_prefix for r in self.records}

    def _match_record(
        self, external: Record, case_sensitive: bool = True
    ) -> Mapping[RecordKey, List[str]]:
        """Match the given record to existing records."""
        rv: DefaultDict[RecordKey, List[str]] = defaultdict(list)
        for record in self.records:
            # Match CURIE prefixes
            if _eq(external.prefix, record.prefix, case_sensitive=case_sensitive):
                rv[record._key].append("prefix match")
            if _in(external.prefix, record.prefix_synonyms, case_sensitive=case_sensitive):
                rv[record._key].append("prefix match")
            for prefix_synonym in external.prefix_synonyms:
                if _eq(prefix_synonym, record.prefix, case_sensitive=case_sensitive):
                    rv[record._key].append("prefix match")
                if _in(prefix_synonym, record.prefix_synonyms, case_sensitive=case_sensitive):
                    rv[record._key].append("prefix match")

            # Match URI prefixes
            if _eq(external.uri_prefix, record.uri_prefix, case_sensitive=case_sensitive):
                rv[record._key].append("URI prefix match")
            if _in(external.uri_prefix, record.uri_prefix_synonyms, case_sensitive=case_sensitive):
                rv[record._key].append("URI prefix match")
            for uri_prefix_synonym in external.uri_prefix_synonyms:
                if _eq(uri_prefix_synonym, record.uri_prefix, case_sensitive=case_sensitive):
                    rv[record._key].append("URI prefix match")
                if _in(
                    uri_prefix_synonym, record.uri_prefix_synonyms, case_sensitive=case_sensitive
                ):
                    rv[record._key].append("URI prefix match")
        return dict(rv)

    def add_record(self, record: Record, case_sensitive: bool = True, merge: bool = False) -> None:
        """Append a record to the converter."""
        matched = self._match_record(record, case_sensitive=case_sensitive)
        if len(matched) > 1:
            raise ValueError(f"new record has duplicates: {matched}")
        if len(matched) == 1:
            if not merge:
                raise ValueError(f"new record already exists and merge=False: {matched}")

            key = list(matched)[0]
            existing_record = next(r for r in self.records if r._key == key)
            self._merge(record, into=existing_record)
            self._index(existing_record)
        else:
            # Append a new record
            self.records.append(record)
            self._index(record)

    @staticmethod
    def _merge(record: Record, into: Record) -> None:
        for prefix_synonym in itt.chain([record.prefix], record.prefix_synonyms):
            if prefix_synonym not in into._all_prefixes:
                into.prefix_synonyms.append(prefix_synonym)
        into.prefix_synonyms.sort()

        for uri_prefix_synonym in itt.chain([record.uri_prefix], record.uri_prefix_synonyms):
            if uri_prefix_synonym not in into._all_uri_prefixes:
                into.uri_prefix_synonyms.append(uri_prefix_synonym)
        into.uri_prefix_synonyms.sort()

        # TODO merging patterns?

    def _index(self, record: Record) -> None:
        self.prefix_map[record.prefix] = record.uri_prefix
        self.synonym_to_prefix[record.prefix] = record.prefix
        for prefix_synonym in record.prefix_synonyms:
            self.prefix_map[prefix_synonym] = record.uri_prefix
            self.synonym_to_prefix[prefix_synonym] = record.prefix

        self.reverse_prefix_map[record.uri_prefix] = record.prefix
        self.trie[record.uri_prefix] = record.prefix
        for uri_prefix_synonym in record.uri_prefix_synonyms:
            self.reverse_prefix_map[uri_prefix_synonym] = record.prefix
            self.trie[uri_prefix_synonym] = record.prefix

        if record.pattern and record.prefix not in self.pattern_map:
            self.pattern_map[record.prefix] = record.pattern

    def add_prefix(
        self,
        prefix: str,
        uri_prefix: str,
        prefix_synonyms: Optional[Collection[str]] = None,
        uri_prefix_synonyms: Optional[Collection[str]] = None,
        *,
        case_sensitive: bool = True,
        merge: bool = False,
    ) -> None:
        """Append a prefix to the converter.

        :param prefix:
            The prefix to append, e.g., ``go``
        :param uri_prefix:
            The URI prefix to append, e.g., ``http://purl.obolibrary.org/obo/GO_``
        :param prefix_synonyms:
            An optional collection of synonyms for the prefix such as ``gomf``, ``gocc``, etc.
        :param uri_prefix_synonyms:
            An optional collections of synonyms for the URI prefix such as
            ``https://bioregistry.io/go:``, ``http://www.informatics.jax.org/searches/GO.cgi?id=GO:``, etc.
        :param case_sensitive:
            Should prefixes and URI prefixes be compared in a case-sensitive manner when checking
            for uniqueness? Defaults to True.
        :param merge:
            Should this record be merged into an existing record if it uniquely maps to a single
            existing record? When false, will raise an error if one or more existing records can
            be mapped. Defaults to false.

        This can be used to add missing namespaces on-the-fly to an existing converter:

        >>> import curies
        >>> converter = curies.get_obo_converter()
        >>> converter.add_prefix("hgnc", "https://bioregistry.io/hgnc:")
        >>> converter.expand("hgnc:1234")
        'https://bioregistry.io/hgnc:1234'
        >>> converter.expand("GO:0032571")
        'http://purl.obolibrary.org/obo/GO_0032571'

        This can also be used to incrementally build up a converter from scratch:

        >>> import curies
        >>> converter = curies.Converter(records=[])
        >>> converter.add_prefix("hgnc", "https://bioregistry.io/hgnc:")
        >>> converter.expand("hgnc:1234")
        'https://bioregistry.io/hgnc:1234'
        """
        record = Record(
            prefix=prefix,
            uri_prefix=uri_prefix,
            prefix_synonyms=sorted(prefix_synonyms or []),
            uri_prefix_synonyms=sorted(uri_prefix_synonyms or []),
        )
        self.add_record(record, case_sensitive=case_sensitive, merge=merge)

    @classmethod
    def from_extended_prefix_map(
        cls, records: LocationOr[Iterable[Union[Record, Dict[str, Any]]]], **kwargs: Any
    ) -> "Converter":
        """Get a converter from a list of dictionaries by creating records out of them.

        :param records:
             One of the following:

            - An iterable of :class:`curies.Record` objects or dictionaries that will
              get converted into record objects that together constitute an extended prefix map
            - A string containing a remote location of a JSON file containg an extended prefix map
            - A string or :class:`pathlib.Path` object corresponding to a local file path to a JSON file
              containing an extended prefix map
        :param kwargs: Keyword arguments to pass to :meth:`curies.Converter.__init__`
        :returns: A converter

        An extended prefix map is a list of dictionaries containing four keys:

        1. A ``prefix`` string
        2. A ``uri_prefix`` string
        3. An optional list of strings ``prefix_synonyms``
        4. An optional list of strings ``uri_prefix_synonyms``

        Across the whole list of dictionaries, there should be uniqueness within
        the union of all ``prefix`` and ``prefix_synonyms`` as well as uniqueness
        within the union of all ``uri_prefix`` and ``uri_prefix_synonyms``.

        >>> epm = [
        ...     {
        ...         "prefix": "CHEBI",
        ...         "prefix_synonyms": ["chebi", "ChEBI"],
        ...         "uri_prefix": "http://purl.obolibrary.org/obo/CHEBI_",
        ...         "uri_prefix_synonyms": ["https://www.ebi.ac.uk/chebi/searchId.do?chebiId=CHEBI:"],
        ...     },
        ...     {
        ...         "prefix": "GO",
        ...         "uri_prefix": "http://purl.obolibrary.org/obo/GO_",
        ...     },
        ... ]
        >>> converter = Converter.from_extended_prefix_map(epm)

        Expand using the preferred/canonical prefix:

        >>> converter.expand("CHEBI:138488")
        'http://purl.obolibrary.org/obo/CHEBI_138488'

        Expand using a prefix synonym:

        >>> converter.expand("chebi:138488")
        'http://purl.obolibrary.org/obo/CHEBI_138488'

        Compress using the preferred/canonical URI prefix:

        >>> converter.compress("http://purl.obolibrary.org/obo/CHEBI_138488")
        'CHEBI:138488'

        Compressing using a URI prefix synonym:

        >>> converter.compress("https://www.ebi.ac.uk/chebi/searchId.do?chebiId=CHEBI:138488")
        'CHEBI:138488'

        Example from a remote source:

        >>> url = "https://github.com/biopragmatics/bioregistry/raw/main/exports/contexts/bioregistry.epm.json"
        >>> converter = Converter.from_extended_prefix_map(url)
        """
        return cls(
            records=[
                record if isinstance(record, Record) else Record(**record)
                for record in _prepare(records)
            ],
            **kwargs,
        )

    @classmethod
    def from_priority_prefix_map(
        cls, data: LocationOr[Mapping[str, List[str]]], **kwargs: Any
    ) -> "Converter":
        """Get a converter from a priority prefix map.

        :param data:
            A prefix map where the keys are prefixes (e.g., `chebi`)
            and the values are lists of URI prefixes (e.g., ``http://purl.obolibrary.org/obo/CHEBI_``)
            with the first element of the list being the priority URI prefix for expansions.
        :param kwargs: Keyword arguments to pass to the parent class's init
        :returns: A converter

        >>> priority_prefix_map = {
        ...     "CHEBI": [
        ...         "http://purl.obolibrary.org/obo/CHEBI_",
        ...         "https://www.ebi.ac.uk/chebi/searchId.do?chebiId=CHEBI:",
        ...     ],
        ...     "GO": ["http://purl.obolibrary.org/obo/GO_"],
        ...     "obo": ["http://purl.obolibrary.org/obo/"],
        ... }
        >>> converter = Converter.from_priority_prefix_map(priority_prefix_map)
        >>> converter.expand("CHEBI:138488")
        'http://purl.obolibrary.org/obo/CHEBI_138488'
        >>> converter.compress("http://purl.obolibrary.org/obo/CHEBI_138488")
        'CHEBI:138488'
        >>> converter.compress("https://www.ebi.ac.uk/chebi/searchId.do?chebiId=CHEBI:138488")
        'CHEBI:138488'
        """
        return cls(
            [
                Record(
                    prefix=prefix, uri_prefix=uri_prefixes[0], uri_prefix_synonyms=uri_prefixes[1:]
                )
                for prefix, uri_prefixes in _prepare(data).items()
            ],
            **kwargs,
        )

    @classmethod
    def from_prefix_map(
        cls, prefix_map: LocationOr[Mapping[str, str]], **kwargs: Any
    ) -> "Converter":
        """Get a converter from a simple prefix map.

        :param prefix_map:
            One of the following:

            - A mapping whose keys represent CURIE prefixes and values represent URI prefixes
            - A string containing a remote location of a JSON file containg a prefix map
            - A string or :class:`pathlib.Path` object corresponding to a local file path to a JSON file
              containing a prefix map
        :param kwargs: Keyword arguments to pass to :meth:`curies.Converter.__init__`
        :returns:
            A converter

        >>> converter = Converter.from_prefix_map({
        ...     "CHEBI": "http://purl.obolibrary.org/obo/CHEBI_",
        ...     "MONDO": "http://purl.obolibrary.org/obo/MONDO_",
        ...     "GO": "http://purl.obolibrary.org/obo/GO_",
        ...     "OBO": "http://purl.obolibrary.org/obo/",
        ... })
        >>> converter.expand("CHEBI:138488")
        'http://purl.obolibrary.org/obo/CHEBI_138488'
        >>> converter.compress("http://purl.obolibrary.org/obo/CHEBI_138488")
        'CHEBI:138488'
        """
        return cls(
            [
                Record(prefix=prefix, uri_prefix=uri_prefix)
                for prefix, uri_prefix in _prepare(prefix_map).items()
            ],
            **kwargs,
        )

    @classmethod
    def from_reverse_prefix_map(
        cls, reverse_prefix_map: LocationOr[Mapping[str, str]], **kwargs: Any
    ) -> "Converter":
        """Get a converter from a reverse prefix map.

        :param reverse_prefix_map:
            A mapping whose keys are URI prefixes and whose values are the corresponding prefixes.
            This data structure allow for multiple different URI formats to point to the same
            prefix.
        :param kwargs: Keyword arguments to pass to :meth:`curies.Converter.__init__`
        :return:
            A converter

        >>> converter = Converter.from_reverse_prefix_map({
        ...     "http://purl.obolibrary.org/obo/CHEBI_": "CHEBI",
        ...     "https://www.ebi.ac.uk/chebi/searchId.do?chebiId=": "CHEBI",
        ...     "http://purl.obolibrary.org/obo/MONDO_": "MONDO",
        ... })
        >>> converter.expand("CHEBI:138488")
        'http://purl.obolibrary.org/obo/CHEBI_138488'
        >>> converter.compress("http://purl.obolibrary.org/obo/CHEBI_138488")
        'CHEBI:138488'
        >>> converter.compress("https://www.ebi.ac.uk/chebi/searchId.do?chebiId=138488")
        'CHEBI:138488'

        Altenatively, get content from the internet like

        >>> url = "https://github.com/biopragmatics/bioregistry/raw/main/exports/contexts/bioregistry.rpm.json"
        >>> converter = Converter.from_reverse_prefix_map(url)
        >>> "chebi" in converter.prefix_map
        """
        dd = defaultdict(list)
        for uri_prefix, prefix in _prepare(reverse_prefix_map).items():
            dd[prefix].append(uri_prefix)
        records = []
        for prefix, uri_prefixes in dd.items():
            uri_prefix, *uri_prefix_synonyms = sorted(uri_prefixes, key=len)
            records.append(
                Record(
                    prefix=prefix, uri_prefix=uri_prefix, uri_prefix_synonyms=uri_prefix_synonyms
                )
            )
        return cls(records, **kwargs)

    @classmethod
    def from_jsonld(cls, data: LocationOr[Dict[str, Any]], **kwargs: Any) -> "Converter":
        """Get a converter from a JSON-LD object, which contains a prefix map in its ``@context`` key.

        :param data:
            A JSON-LD object
        :param kwargs: Keyword arguments to pass to :meth:`curies.Converter.__init__`
        :return: A converter

        Example from a remote context file:

        >>> base = "https://raw.githubusercontent.com"
        >>> url = f"{base}/biopragmatics/bioregistry/main/exports/contexts/semweb.context.jsonld"
        >>> converter = Converter.from_jsonld(url)
        >>> "rdf" in converter.prefix_map
        """
        prefix_map = {}
        for key, value in _prepare(data)["@context"].items():
            if isinstance(value, str):
                prefix_map[key] = value
            elif isinstance(value, dict) and value.get("@prefix") is True:
                prefix_map[key] = value["@id"]
        return cls.from_prefix_map(prefix_map, **kwargs)

    @classmethod
    def from_jsonld_github(
        cls, owner: str, repo: str, *path: str, branch: str = "main", **kwargs: Any
    ) -> "Converter":
        """Construct a remote JSON-LD URL on GitHub then parse with :meth:`Converter.from_jsonld`.

        :param owner: A github repository owner or organization (e.g., ``biopragmatics``)
        :param repo: The name of the repository (e.g., ``bioregistry``)
        :param path: The file path in the GitHub repository to a JSON-LD context file.
        :param branch: The branch from which the file should be downloaded. Defaults to ``main``, for old
            repositories this might need to be changed to ``master``.
        :param kwargs: Keyword arguments to pass to :meth:`curies.Converter.__init__`
        :return:
            A converter
        :raises ValueError:
            If the given path doesn't end in a .jsonld file name

        >>> converter = Converter.from_jsonld_github(
        ...     "biopragmatics", "bioregistry", "exports",
        ...     "contexts", "semweb.context.jsonld",
        ... )
        >>> "rdf" in converter.prefix_map
        True
        """
        if not path or not path[-1].endswith(".jsonld"):
            raise ValueError("final path argument should end with .jsonld")
        rest = "/".join(path)
        url = f"https://raw.githubusercontent.com/{owner}/{repo}/{branch}/{rest}"
        return cls.from_jsonld(url, **kwargs)

    @classmethod
    def from_rdflib(
        cls,
        graph_or_manager: Union["rdflib.Graph", "rdflib.namespace.NamespaceManager"],
        **kwargs: Any,
    ) -> "Converter":
        """Get a converter from an RDFLib graph or namespace manager.

        :param graph_or_manager: A RDFLib graph or manager object
        :param kwargs: Keyword arguments to pass to :meth:`from_prefix_map`
        :return: A converter

        In the following example, a :class:`rdflib.Graph` is created, a namespace
        is bound to it, then a converter is made:

        >>> import rdflib, curies
        >>> graph = rdflib.Graph()
        >>> graph.bind("hgnc", "https://bioregistry.io/hgnc:")
        >>> converter = curies.Converter.from_rdflib(graph)
        >>> converter.expand("hgnc:1234")
        'https://bioregistry.io/hgnc:1234'

        This also works if you directly start with a :class:`rdflib.namespace.NamespaceManager`:

        >>> converter = curies.Converter.from_rdflib(graph.namespace_manager)
        >>> converter.expand("hgnc:1234")
        'https://bioregistry.io/hgnc:1234'
        """
        # it's required to stringify namespace since it's a rdflib.URIRef
        # object, which acts funny if not coerced into a string
        prefix_map = {prefix: str(namespace) for prefix, namespace in graph_or_manager.namespaces()}
        return cls.from_prefix_map(prefix_map, **kwargs)

    @classmethod
    def from_shacl(
        cls,
        graph: Union[str, Path, "rdflib.Graph"],
        format: Optional[str] = None,
        **kwargs: Any,
    ) -> "Converter":
        """Get a converter from SHACL, either in a turtle f.

        :param graph: A RDFLib graph, a Path, a string representing a file path, or a string URL
        :param format: The RDF format, if a file path is given
        :param kwargs: Keyword arguments to pass to :meth:`Converter.__init__`
        :return: A converter
        """
        if isinstance(graph, (str, Path)):
            import rdflib

            temporary_graph = rdflib.Graph()
            temporary_graph.parse(location=graph, format=format)
            graph = temporary_graph

        query = """\
            SELECT ?curie_prefix ?uri_prefix ?pattern
            WHERE {
                ?bnode1 sh:declare ?bnode2 .
                ?bnode2 sh:prefix ?curie_prefix ;
                        sh:namespace ?uri_prefix .
                OPTIONAL { ?bnode2 sh:pattern ?pattern . }
            }
        """
        results = graph.query(query)
        records = [
            Record(prefix=str(prefix), uri_prefix=str(uri_prefix), pattern=pattern and str(pattern))
            for prefix, uri_prefix, pattern in results
        ]
        return cls(records, **kwargs)

    def get_prefixes(self) -> Set[str]:
        """Get the set of prefixes covered by this converter."""
        return {record.prefix for record in self.records}

    def format_curie(self, prefix: str, identifier: str) -> str:
        """Format a prefix and identifier into a CURIE string."""
        return f"{prefix}{self.delimiter}{identifier}"

    def compress_strict(self, uri: str) -> str:
        """Compress a URI to a CURIE, and raise an error of not possible."""
        return self.compress(uri, strict=True)

    # docstr-coverage:excused `overload`
    @overload
    def compress(self, uri: str, *, strict: Literal[True] = True, passthrough: bool = False) -> str:
        ...

    # docstr-coverage:excused `overload`
    @overload
    def compress(
        self, uri: str, *, strict: Literal[False] = False, passthrough: Literal[True] = True
    ) -> str:
        ...

    # docstr-coverage:excused `overload`
    @overload
    def compress(
        self, uri: str, *, strict: Literal[False] = False, passthrough: Literal[False] = False
    ) -> Optional[str]:
        ...

    def compress(
        self, uri: str, *, strict: bool = False, passthrough: bool = False
    ) -> Optional[str]:
        """Compress a URI to a CURIE, if possible.

        :param uri:
            A string representing a valid uniform resource identifier (URI)
        :param strict: If true and the URI can't be compressed, returns an error. Defaults to false.
        :param passthrough: If true, strict is false, and the URI can't be compressed, return the input.
            Defaults to false.
        :returns:
            A compact URI if this converter could find an appropriate URI prefix, otherwise none.
        :raises CompressionError:
            If strict is set to true and the URI can't be compressed


        >>> from curies import Converter
        >>> converter = Converter.from_prefix_map({
        ...    "CHEBI": "http://purl.obolibrary.org/obo/CHEBI_",
        ...    "MONDO": "http://purl.obolibrary.org/obo/MONDO_",
        ...    "GO": "http://purl.obolibrary.org/obo/GO_",
        ... })
        >>> converter.compress("http://purl.obolibrary.org/obo/CHEBI_138488")
        'CHEBI:138488'
        >>> converter.compress("http://example.org/missing:0000000")
        """
        prefix, identifier = self.parse_uri(uri)
        if prefix and identifier:
            return self.format_curie(prefix, identifier)
        if strict:
            raise CompressionError(uri)
        if passthrough:
            return uri
        return None

    def parse_uri(self, uri: str) -> Union[ReferenceTuple, Tuple[None, None]]:
        """Compress a URI to a CURIE pair.

        :param uri:
            A string representing a valid uniform resource identifier (URI)
        :returns:
            A CURIE pair if the URI could be parsed, otherwise a pair of None's

        >>> from curies import Converter
        >>> converter = Converter.from_prefix_map({
        ...    "CHEBI": "http://purl.obolibrary.org/obo/CHEBI_",
        ...    "MONDO": "http://purl.obolibrary.org/obo/MONDO_",
        ...    "GO": "http://purl.obolibrary.org/obo/GO_",
        ... })
        >>> converter.parse_uri("http://purl.obolibrary.org/obo/CHEBI_138488")
        ReferenceTuple(prefix='CHEBI', identifier='138488')
        >>> converter.parse_uri("http://example.org/missing:0000000")
        (None, None)
        """
        try:
            value, prefix = self.trie.longest_prefix_item(uri)
        except KeyError:
            return None, None
        else:
            return ReferenceTuple(prefix, uri[len(value) :])

    def expand_strict(self, curie: str) -> str:
        """Expand a CURIE to a URI, and raise an error of not possible."""
        return self.expand(curie, strict=True)

    # docstr-coverage:excused `overload`
    @overload
    def expand(self, curie: str, *, strict: Literal[True] = True, passthrough: bool = False) -> str:
        ...

    # docstr-coverage:excused `overload`
    @overload
    def expand(
        self, curie: str, *, strict: Literal[False] = False, passthrough: Literal[True] = True
    ) -> str:
        ...

    # docstr-coverage:excused `overload`
    @overload
    def expand(
        self, curie: str, *, strict: Literal[False] = False, passthrough: Literal[False] = False
    ) -> Optional[str]:
        ...

    def expand(
        self, curie: str, *, strict: bool = False, passthrough: bool = False
    ) -> Optional[str]:
        """Expand a CURIE to a URI, if possible.

        :param curie:
            A string representing a compact URI
        :param strict: If true and the CURIE can't be expanded, returns an error. Defaults to false.
        :param passthrough: If true, strict is false, and the CURIE can't be expanded, return the input.
            Defaults to false.
        :returns:
            A URI if this converter contains a URI prefix for the prefix in this CURIE
        :raises ExpansionError:
            If struct is true and the URI can't be expanded

        >>> from curies import Converter
        >>> converter = Converter.from_prefix_map({
        ...    "CHEBI": "http://purl.obolibrary.org/obo/CHEBI_",
        ...    "MONDO": "http://purl.obolibrary.org/obo/MONDO_",
        ...    "GO": "http://purl.obolibrary.org/obo/GO_",
        ... })
        >>> converter.expand("CHEBI:138488")
        'http://purl.obolibrary.org/obo/CHEBI_138488'
        >>> converter.expand("missing:0000000")

        .. note::

            If there are partially overlapping *URI prefixes* in this converter
            (e.g., ``http://purl.obolibrary.org/obo/GO_`` for the prefix ``GO`` and
            ``http://purl.obolibrary.org/obo/`` for the prefix ``OBO``), the longest
            URI prefix will always be matched. For example, parsing
            ``http://purl.obolibrary.org/obo/GO_0032571`` will return ``GO:0032571``
            instead of ``OBO:GO_0032571``.
        """
        prefix, identifier = self.parse_curie(curie)
        rv = self.expand_pair(prefix, identifier)
        if rv:
            return rv
        if strict:
            raise ExpansionError(curie)
        if passthrough:
            return curie
        return None

    def expand_all(self, curie: str) -> Optional[Collection[str]]:
        """Expand a CURIE pair to all possible URIs.

        :param curie:
            A string representing a compact URI
        :returns:
            A list of URIs that this converter can create for the given CURIE. The
            first entry is the "standard" URI then others are based on URI prefix
            synonyms. If the prefix is not registered to this converter, none is
            returned.

        >>> priority_prefix_map = {
        ...     "CHEBI": [
        ...         "http://purl.obolibrary.org/obo/CHEBI_",
        ...         "https://www.ebi.ac.uk/chebi/searchId.do?chebiId=CHEBI:",
        ...     ],
        ... }
        >>> converter = Converter.from_priority_prefix_map(priority_prefix_map)
        >>> converter.expand_all("CHEBI:138488")
        ['http://purl.obolibrary.org/obo/CHEBI_138488', 'https://www.ebi.ac.uk/chebi/searchId.do?chebiId=CHEBI:138488']
        >>> converter.expand_all("NOPE:NOPE") is None
        True
        """
        prefix, identifier = self.parse_curie(curie)
        return self.expand_pair_all(prefix, identifier)

    def parse_curie(self, curie: str) -> ReferenceTuple:
        """Parse a CURIE."""
        reference = Reference.from_curie(curie, sep=self.delimiter)
        return reference.pair

    def expand_pair(self, prefix: str, identifier: str) -> Optional[str]:
        """Expand a CURIE pair to the standard URI.

        :param prefix:
            The prefix of the CURIE
        :param identifier:
            The local unique identifier of the CURIE
        :returns:
            A URI if this converter contains a URI prefix for the prefix in this CURIE

        >>> from curies import Converter
        >>> converter = Converter.from_prefix_map({
        ...    "CHEBI": "http://purl.obolibrary.org/obo/CHEBI_",
        ...    "MONDO": "http://purl.obolibrary.org/obo/MONDO_",
        ...    "GO": "http://purl.obolibrary.org/obo/GO_",
        ... })
        >>> converter.expand_pair("CHEBI", "138488")
        'http://purl.obolibrary.org/obo/CHEBI_138488'
        >>> converter.expand_pair("missing", "0000000")
        """
        uri_prefix = self.prefix_map.get(prefix)
        if uri_prefix is None:
            return None
        return uri_prefix + identifier

    def expand_pair_all(self, prefix: str, identifier: str) -> Optional[Collection[str]]:
        """Expand a CURIE pair to all possible URIs.

        :param prefix:
            The prefix of the CURIE
        :param identifier:
            The local unique identifier of the CURIE
        :returns:
            A list of URIs that this converter can create for the given CURIE. The
            first entry is the "standard" URI then others are based on URI prefix
            synonyms. If the prefix is not registered to this converter, none is
            returned.

        >>> priority_prefix_map = {
        ...     "CHEBI": [
        ...         "http://purl.obolibrary.org/obo/CHEBI_",
        ...         "https://www.ebi.ac.uk/chebi/searchId.do?chebiId=CHEBI:",
        ...     ],
        ... }
        >>> converter = Converter.from_priority_prefix_map(priority_prefix_map)
        >>> converter.expand_pair_all("CHEBI", "138488")
        ['http://purl.obolibrary.org/obo/CHEBI_138488', 'https://www.ebi.ac.uk/chebi/searchId.do?chebiId=CHEBI:138488']
        >>> converter.expand_pair_all("NOPE", "NOPE") is None
        True
        """
        record = self.get_record(prefix)
        if record is None:
            return None
        rv = [record.uri_prefix + identifier]
        for uri_prefix_synonyms in record.uri_prefix_synonyms:
            rv.append(uri_prefix_synonyms + identifier)
        return rv

    # docstr-coverage:excused `overload`
    @overload
    def standardize_prefix(
        self, prefix: str, *, strict: Literal[True] = True, passthrough: bool = False
    ) -> str:
        ...

    # docstr-coverage:excused `overload`
    @overload
    def standardize_prefix(
        self, prefix: str, *, strict: Literal[False] = False, passthrough: Literal[True] = True
    ) -> str:
        ...

    # docstr-coverage:excused `overload`
    @overload
    def standardize_prefix(
        self, prefix: str, *, strict: Literal[False] = False, passthrough: Literal[False] = False
    ) -> Optional[str]:
        ...

    def standardize_prefix(
        self, prefix: str, *, strict: bool = False, passthrough: bool = False
    ) -> Optional[str]:
        """Standardize a prefix.

        :param prefix:
            The prefix of the CURIE
        :param strict: If true and the prefix can't be standardized, returns an error. Defaults to false.
        :param passthrough: If true, strict is false, and the prefix can't be standardized, return the input.
            Defaults to false.
        :returns:
            The standardized version of this prefix wrt this converter.
            If the prefix is not registered in this converter, returns none.
        :raises PrefixStandardizationError:
            If strict is true and the prefix can't be standardied

        >>> from curies import Converter, Record
        >>> converter = Converter.from_extended_prefix_map([
        ...     Record(prefix="CHEBI", prefix_synonyms=["chebi"], uri_prefix="..."),
        ... ])
        >>> converter.standardize_prefix("chebi")
        'CHEBI'
        >>> converter.standardize_prefix("CHEBI")
        'CHEBI'
        >>> converter.standardize_prefix("NOPE") is None
        True
        >>> converter.standardize_prefix("NOPE", passthrough=True)
        'NOPE'
        """
        rv = self.synonym_to_prefix.get(prefix)
        if rv:
            return rv
        if strict:
            raise PrefixStandardizationError(prefix)
        if passthrough:
            return prefix
        return None

    # docstr-coverage:excused `overload`
    @overload
    def standardize_curie(
        self, curie: str, *, strict: Literal[True] = True, passthrough: bool = False
    ) -> str:
        ...

    # docstr-coverage:excused `overload`
    @overload
    def standardize_curie(
        self, curie: str, *, strict: Literal[False] = False, passthrough: Literal[True] = True
    ) -> str:
        ...

    # docstr-coverage:excused `overload`
    @overload
    def standardize_curie(
        self, curie: str, *, strict: Literal[False] = False, passthrough: Literal[False] = False
    ) -> Optional[str]:
        ...

    def standardize_curie(
        self, curie: str, *, strict: bool = False, passthrough: bool = False
    ) -> Optional[str]:
        """Standardize a CURIE.

        :param curie:
            A string representing a compact URI (CURIE)
        :param strict: If true and the CURIE can't be standardized, returns an error. Defaults to false.
        :param passthrough: If true, strict is false, and the CURIE can't be standardized, return the input.
            Defaults to false.
        :returns:
            A standardized version of the CURIE in case a prefix synonym was used.
            Note that this function is idempotent, i.e., if you give an already
            standard CURIE, it will just return it as is. If the CURIE can't be parsed
            with respect to the records in the converter, None is returned.
        :raises CURIEStandardizationError:
            If strict is true and the CURIE can't be standardized

        >>> from curies import Converter, Record
        >>> converter = Converter.from_extended_prefix_map([
        ...     Record(prefix="CHEBI", prefix_synonyms=["chebi"], uri_prefix="http://purl.obolibrary.org/obo/CHEBI_"),
        ... ])
        >>> converter.standardize_curie("chebi:138488")
        'CHEBI:138488'
        >>> converter.standardize_curie("CHEBI:138488")
        'CHEBI:138488'
        >>> converter.standardize_curie("NOPE:NOPE") is None
        True
        >>> converter.standardize_curie("NOPE:NOPE", passthrough=True)
        'NOPE:NOPE'
        """
        prefix, identifier = self.parse_curie(curie)
        norm_prefix = self.standardize_prefix(prefix)
        if norm_prefix is not None:
            return self.format_curie(norm_prefix, identifier)
        if strict:
            raise CURIEStandardizationError(curie)
        if passthrough:
            return curie
        return None

    # docstr-coverage:excused `overload`
    @overload
    def standardize_uri(
        self, uri: str, *, strict: Literal[True] = True, passthrough: bool = False
    ) -> str:
        ...

    # docstr-coverage:excused `overload`
    @overload
    def standardize_uri(
        self, uri: str, *, strict: Literal[False] = False, passthrough: Literal[True] = True
    ) -> str:
        ...

    # docstr-coverage:excused `overload`
    @overload
    def standardize_uri(
        self, uri: str, *, strict: Literal[False] = False, passthrough: Literal[False] = False
    ) -> Optional[str]:
        ...

    def standardize_uri(
        self, uri: str, *, strict: bool = False, passthrough: bool = False
    ) -> Optional[str]:
        """Standardize a URI.

        :param uri:
            A string representing a valid uniform resource identifier (URI)
        :param strict: If true and the URI can't be standardized, returns an error. Defaults to false.
        :param passthrough: If true, strict is false, and the URI can't be standardized, return the input.
            Defaults to false.
        :returns:
            A standardized version of the URI in case a URI prefix synonym was used.
            Note that this function is idempotent, i.e., if you give an already
            standard URI, it will just return it as is. If the URI can't be parsed
            with respect to the records in the converter, None is returned.
        :raises URIStandardizationError:
            If strict is true and the URI can't be standardized

        >>> from curies import Converter, Record
        >>> converter = Converter.from_extended_prefix_map([
        ...     Record(
        ...         prefix="CHEBI",
        ...         uri_prefix="http://purl.obolibrary.org/obo/CHEBI_",
        ...         uri_prefix_synonyms=[
        ...             "https://www.ebi.ac.uk/chebi/searchId.do?chebiId=CHEBI:",
        ...         ],
        ...     ),
        ... ])
        >>> converter.standardize_uri("https://www.ebi.ac.uk/chebi/searchId.do?chebiId=CHEBI:138488")
        'http://purl.obolibrary.org/obo/CHEBI_138488'
        >>> converter.standardize_uri("http://purl.obolibrary.org/obo/CHEBI_138488")
        'http://purl.obolibrary.org/obo/CHEBI_138488'
        >>> converter.standardize_uri("http://example.org/NOPE") is None
        True
        >>> converter.standardize_uri("http://example.org/NOPE", passthrough=True)
        'http://example.org/NOPE'
        """
        prefix, identifier = self.parse_uri(uri)
        if prefix and identifier:
            # prefix is ensured to be in self.prefix_map because of successful parse
            return self.prefix_map[prefix] + identifier
        if strict:
            raise URIStandardizationError(uri)
        if passthrough:
            return uri
        return None

    def pd_compress(
        self,
        df: "pandas.DataFrame",
        column: Union[str, int],
        target_column: Union[None, str, int] = None,
        strict: bool = False,
        passthrough: bool = False,
    ) -> None:
        """Convert all URIs in the given column to CURIEs.

        :param df: A pandas DataFrame
        :param column: The column in the dataframe containing URIs to convert to CURIEs.
        :param target_column: The column to put the results in. Defaults to input column.
        :param strict: If true and the URI can't be compressed, returns an error. Defaults to false.
        :param passthrough: If true, strict is false, and the URI can't be compressed, return the input.
            Defaults to false.
        """
        func = partial(self.compress, strict=strict, passthrough=passthrough)
        df[column if target_column is None else target_column] = df[column].map(func)

    def pd_expand(
        self,
        df: "pandas.DataFrame",
        column: Union[str, int],
        target_column: Union[None, str, int] = None,
        strict: bool = False,
        passthrough: bool = False,
    ) -> None:
        """Convert all CURIEs in the given column to URIs.

        :param df: A pandas DataFrame
        :param column: The column in the dataframe containing CURIEs to convert to URIs.
        :param target_column: The column to put the results in. Defaults to input column.
        :param strict: If true and the CURIE can't be expanded, returns an error. Defaults to false.
        :param passthrough: If true, strict is false, and the CURIE can't be expanded, return the input.
            Defaults to false.
        """
        func = partial(self.expand, strict=strict, passthrough=passthrough)
        df[column if target_column is None else target_column] = df[column].map(func)

    def pd_standardize_prefix(
        self,
        df: "pandas.DataFrame",
        *,
        column: Union[str, int],
        target_column: Union[None, str, int] = None,
        strict: bool = False,
        passthrough: bool = False,
    ) -> None:
        """Standardize all prefixes in the given column.

        :param df: A pandas DataFrame
        :param column: The column in the dataframe containing prefixes to standardize.
        :param target_column: The column to put the results in. Defaults to input column.
        :param strict: If true and any prefix can't be standardized, returns an error. Defaults to false.
        :param passthrough: If true, strict is false, and any prefix can't be standardized, return the input.
            Defaults to false.
        """
        func = partial(self.standardize_prefix, strict=strict, passthrough=passthrough)
        df[column if target_column is None else target_column] = df[column].map(func)

    def pd_standardize_curie(
        self,
        df: "pandas.DataFrame",
        *,
        column: Union[str, int],
        target_column: Union[None, str, int] = None,
        strict: bool = False,
        passthrough: bool = False,
    ) -> None:
        r"""Standardize all CURIEs in the given column.

        :param df: A pandas DataFrame
        :param column: The column in the dataframe containing CURIEs to standardize.
        :param target_column: The column to put the results in. Defaults to input column.
        :param strict: If true and any CURIE can't be standardized, returns an error. Defaults to false.
        :param passthrough: If true, strict is false, and any CURIE can't be standardized, return the input.
            Defaults to false.

        The Disease Ontology curates mappings to other semantic spaces and distributes them in the
        tabular SSSOM format. However, they use a wide variety of non-standard prefixes for referring
        to external vocabularies like SNOMED-CT. The Bioregistry contains these synonyms to support
        reconciliation. The following example shows how the SSSOM mappings dataframe can be loaded
        and this function applied to the mapping ``object_id`` column (in place).

        >>> import curies
        >>> import pandas as pd
        >>> import itertools as itt
        >>> commit = "faca4fc335f9a61902b9c47a1facd52a0d3d2f8b"
        >>> url = f"https://raw.githubusercontent.com/mapping-commons/disease-mappings/{commit}/mappings/doid.sssom.tsv"
        >>> df = pd.read_csv(url, sep="\t", comment='#')
        >>> converter = curies.get_bioregistry_converter()
        >>> converter.pd_standardize_curie(df, column="object_id")
        """
        func = partial(self.standardize_curie, strict=strict, passthrough=passthrough)
        df[column if target_column is None else target_column] = df[column].map(func)

    def pd_standardize_uri(
        self,
        df: "pandas.DataFrame",
        *,
        column: Union[str, int],
        target_column: Union[None, str, int] = None,
        strict: bool = False,
        passthrough: bool = False,
    ) -> None:
        """Standardize all URIs in the given column.

        :param df: A pandas DataFrame
        :param column: The column in the dataframe containing URIs to standardize.
        :param target_column: The column to put the results in. Defaults to input column.
        :param strict: If true and any URI can't be standardized, returns an error. Defaults to false.
        :param passthrough: If true, strict is false, and any URI can't be standardized, return the input.
            Defaults to false.
        """
        func = partial(self.standardize_uri, strict=strict, passthrough=passthrough)
        df[column if target_column is None else target_column] = df[column].map(func)

    def file_compress(
        self,
        path: Union[str, Path],
        column: int,
        sep: Optional[str] = None,
        header: bool = True,
        strict: bool = False,
        passthrough: bool = False,
    ) -> None:
        """Convert all URIs in the given column of a CSV file to CURIEs.

        :param path: A pandas DataFrame
        :param column: The column in the dataframe containing URIs to convert to CURIEs.
        :param sep: The delimiter of the CSV file, defaults to tab
        :param header: Does the file have a header row?
        :param strict: If true and the URI can't be compressed, returns an error. Defaults to false.
        :param passthrough: If true, strict is false, and the URI can't be compressed, return the input.
            Defaults to false.
        """
        func = partial(self.compress, strict=strict, passthrough=passthrough)
        self._file_helper(func, path=path, column=column, sep=sep, header=header)

    def file_expand(
        self,
        path: Union[str, Path],
        column: int,
        sep: Optional[str] = None,
        header: bool = True,
        strict: bool = False,
        passthrough: bool = False,
    ) -> None:
        """Convert all CURIEs in the given column of a CSV file to URIs.

        :param path: A pandas DataFrame
        :param column: The column in the dataframe containing CURIEs to convert to URIs.
        :param sep: The delimiter of the CSV file, defaults to tab
        :param header: Does the file have a header row?
        :param strict: If true and the CURIE can't be expanded, returns an error. Defaults to false.
        :param passthrough: If true, strict is false, and the CURIE can't be expanded, return the input.
            Defaults to false.
        """
        func = partial(self.expand, strict=strict, passthrough=passthrough)
        self._file_helper(func, path=path, column=column, sep=sep, header=header)

    @staticmethod
    def _file_helper(
        func: Callable[[str], Optional[str]],
        path: Union[str, Path],
        column: int,
        sep: Optional[str] = None,
        header: bool = True,
    ) -> None:
        path = Path(path).expanduser().resolve()
        rows = []
        delimiter = sep or "\t"
        with path.open() as file_in:
            reader = csv.reader(file_in, delimiter=delimiter)
            _header = next(reader) if header else None
            for row in reader:
                row[column] = func(row[column]) or ""
                rows.append(row)
        with path.open("w") as file_out:
            writer = csv.writer(file_out, delimiter=delimiter)
            if _header:
                writer.writerow(_header)
            writer.writerows(rows)

    def get_record(self, prefix: str) -> Optional[Record]:
        """Get the record for the prefix."""
        # TODO better data structure for this
        for record in self.records:
            if record.prefix == prefix or prefix in record.prefix_synonyms:
                return record
        return None

    def get_subconverter(self, prefixes: Iterable[str]) -> "Converter":
        r"""Get a converter with a subset of prefixes.

        :param prefixes: A list of prefixes to keep from this converter. These can
            correspond either to preferred CURIE prefixes or CURIE prefix synonyms.
        :returns: A new, slimmed down converter

        This functionality is useful for downstream applications like the following:

        1. You load a comprehensive extended prefix map, e.g., from the Bioregistry using
           :func:`curies.get_bioregistry_converter()`.
        2. You load some data that conforms to this prefix map by convention. This
           is often the case for semantic mappings stored in the
           `SSSOM format <https://github.com/mapping-commons/sssom>`_.
        3. You extract the list of prefixes *actually* used within your data
        4. You subset the detailed extended prefix map to only include prefixes
           relevant for your data
        5. You make some kind of output of the subsetted extended prefix map to
           go with your data. Effectively, this is a way of reconciling data. This
           is especially effective when using the Bioregistry or other comprehensive
           extended prefix maps.

        Here's a concrete example of doing this (which also includes a bit of data science)
        to do this on the SSSOM mappings from the `Disease Ontology <https://disease-ontology.org/>`_
        project.

        >>> import curies
        >>> import pandas as pd
        >>> import itertools as itt
        >>> commit = "faca4fc335f9a61902b9c47a1facd52a0d3d2f8b"
        >>> url = f"https://raw.githubusercontent.com/mapping-commons/disease-mappings/{commit}/mappings/doid.sssom.tsv"
        >>> df = pd.read_csv(url, sep="\t", comment='#')
        >>> prefixes = {
        ...     curies.Reference.from_curie(curie).prefix
        ...     for column in ["subject_id", "predicate_id", "object_id"]
        ...     for curie in df[column]
        ... }
        >>> converter = curies.get_bioregistry_converter()
        >>> slim_converter = converter.get_subconverter(prefixes)
        """
        prefixes = set(prefixes)
        records = [
            record
            for record in self.records
            if any(prefix in prefixes for prefix in record._all_prefixes)
        ]
        return Converter(records)


def _eq(a: str, b: str, case_sensitive: bool) -> bool:
    if case_sensitive:
        return a == b
    return a.casefold() == b.casefold()


def _in(a: str, bs: Iterable[str], case_sensitive: bool) -> bool:
    if case_sensitive:
        return a in bs
    nfa = a.casefold()
    return any(nfa == b.casefold() for b in bs)


def chain(converters: Sequence[Converter], *, case_sensitive: bool = True) -> Converter:
    """Chain several converters.

    :param converters: A list or tuple of converters
    :param case_sensitive: If false, will not allow case-sensitive duplicates
    :returns:
        A converter that looks up one at a time in the other converters.
    :raises ValueError:
        If there are no converters

    Chain is the perfect tool if you want to override parts of an existing extended
    prefix map. For example, if you want to use most of the Bioregistry, but you
    would like to specify a custom URI prefix (e.g., using Identifiers.org), you
    can do the following:

    >>> import curies
    >>> bioregistry_converter = curies.get_bioregistry_converter()
    >>> overrides = curies.load_prefix_map({"pubmed": "https://identifiers.org/pubmed:"})
    >>> converter = curies.chain([overrides, bioregistry_converter])
    >>> converter.bimap["pubmed"]
    'https://identifiers.org/pubmed:'

    Similarly, this also works if you want to override a prefix. Keep in mind for this to work
    with a simple prefix map, you need to make sure the URI prefix matches in each converter,
    otherwise you will get duplicates:

    >>> overrides = curies.load_prefix_map({"PMID": "https://www.ncbi.nlm.nih.gov/pubmed/"})
    >>> converter = chain([overrides, bioregistry_converter])
    >>> converter.bimap["PMID"]
    'https://www.ncbi.nlm.nih.gov/pubmed/'

    A safer way is to specify your override using an extended prefix map, which can tie together
    prefix synonyms and URI prefix synonyms:

    >>> import curies
    >>> from curies import Converter, chain, get_bioregistry_converter
    >>> overrides = curies.load_extended_prefix_map([
    ...     {
    ...         "prefix": "PMID",
    ...         "prefix_synonyms": ["pubmed", "PubMed"],
    ...         "uri_prefix": "https://www.ncbi.nlm.nih.gov/pubmed/",
    ...         "uri_prefix_synonyms": [
    ...             "https://identifiers.org/pubmed:",
    ...             "http://bio2rdf.org/pubmed:",
    ...         ],
    ...     },
    ... ])
    >>> converter = curies.chain([overrides, bioregistry_converter])
    >>> converter.bimap["PMID"]
    'https://www.ncbi.nlm.nih.gov/pubmed/'

    Chain prioritizes based on the order given. Therefore, if two prefix maps
    having the same prefix but different URI prefixes are given, the first is retained

    >>> c1 = curies.load_prefix_map({"GO": "http://purl.obolibrary.org/obo/GO_"})
    >>> c2 = curies.load_prefix_map({"GO": "https://identifiers.org/go:"})
    >>> c3 = curies.chain([c1, c2])
    >>> c3.prefix_map["GO"]
    'http://purl.obolibrary.org/obo/GO_'
    """
    if not converters:
        raise ValueError
    rv = Converter([])
    for converter in converters:
        for record in converter.records:
            rv.add_record(record, case_sensitive=case_sensitive, merge=True)
    return rv


def load_prefix_map(prefix_map: LocationOr[Mapping[str, str]], **kwargs: Any) -> Converter:
    """Get a converter from a simple prefix map.

    :param prefix_map:
        One of the following:

        - A mapping whose keys represent CURIE prefixes and values represent URI prefixes
        - A string containing a remote location of a JSON file containg a prefix map
        - A string or :class:`pathlib.Path` object corresponding to a local file path to a JSON file
          containing a prefix map
    :param kwargs: Keyword arguments to pass to :meth:`curies.Converter.__init__`
    :returns:
        A converter

    >>> import curies
    >>> converter = curies.load_prefix_map({
    ...     "CHEBI": "http://purl.obolibrary.org/obo/CHEBI_",
    ... })
    >>> converter.expand("CHEBI:138488")
    'http://purl.obolibrary.org/obo/CHEBI_138488'
    >>> converter.compress("http://purl.obolibrary.org/obo/CHEBI_138488")
    'CHEBI:138488'
    """
    return Converter.from_prefix_map(prefix_map, **kwargs)


def load_extended_prefix_map(
    records: LocationOr[Iterable[Union[Record, Dict[str, Any]]]], **kwargs: Any
) -> Converter:
    """Get a converter from a list of dictionaries by creating records out of them.

    :param records:
        One of the following:

        - An iterable of :class:`curies.Record` objects or dictionaries that will
          get converted into record objects that together constitute an extended prefix map
        - A string containing a remote location of a JSON file containg an extended prefix map
        - A string or :class:`pathlib.Path` object corresponding to a local file path to a JSON file
          containing an extended prefix map
    :param kwargs: Keyword arguments to pass to :meth:`curies.Converter.__init__`
    :returns: A converter

    An extended prefix map is a list of dictionaries containing four keys:

    1. A ``prefix`` string
    2. A ``uri_prefix`` string
    3. An optional list of strings ``prefix_synonyms``
    4. An optional list of strings ``uri_prefix_synonyms``

    Across the whole list of dictionaries, there should be uniqueness within
    the union of all ``prefix`` and ``prefix_synonyms`` as well as uniqueness
    within the union of all ``uri_prefix`` and ``uri_prefix_synonyms``.

    >>> import curies
    >>> epm = [
    ...     {
    ...         "prefix": "CHEBI",
    ...         "prefix_synonyms": ["chebi", "ChEBI"],
    ...         "uri_prefix": "http://purl.obolibrary.org/obo/CHEBI_",
    ...         "uri_prefix_synonyms": ["https://www.ebi.ac.uk/chebi/searchId.do?chebiId=CHEBI:"],
    ...     },
    ...     {
    ...         "prefix": "GO",
    ...         "uri_prefix": "http://purl.obolibrary.org/obo/GO_",
    ...     },
    ... ]
    >>> converter = curies.load_extended_prefix_map(epm)

    Expand using the preferred/canonical prefix:

    >>> converter.expand("CHEBI:138488")
    'http://purl.obolibrary.org/obo/CHEBI_138488'

    Expand using a prefix synonym:

    >>> converter.expand("chebi:138488")
    'http://purl.obolibrary.org/obo/CHEBI_138488'

    Compress using the preferred/canonical URI prefix:

    >>> converter.compress("http://purl.obolibrary.org/obo/CHEBI_138488")
    'CHEBI:138488'

    Compressing using a URI prefix synonym:

    >>> converter.compress("https://www.ebi.ac.uk/chebi/searchId.do?chebiId=CHEBI:138488")
    'CHEBI:138488'

    Example from a remote source:

    >>> url = "https://github.com/biopragmatics/bioregistry/raw/main/exports/contexts/bioregistry.epm.json"
    >>> converter = curies.load_extended_prefix_map(url)
    """
    return Converter.from_extended_prefix_map(records, **kwargs)


def load_jsonld_context(data: LocationOr[Dict[str, Any]], **kwargs: Any) -> Converter:
    """Get a converter from a JSON-LD object, which contains a prefix map in its ``@context`` key.

    :param data:
        A JSON-LD object
    :param kwargs: Keyword arguments to pass to :meth:`curies.Converter.__init__`
    :return:
        A converter

    Example from a remote context file:

    >>> base = "https://raw.githubusercontent.com"
    >>> url = f"{base}/biopragmatics/bioregistry/main/exports/contexts/semweb.context.jsonld"
    >>> converter = Converter.from_jsonld(url)
    >>> "rdf" in converter.prefix_map
    """
    return Converter.from_jsonld(data, **kwargs)


def load_shacl(data: LocationOr["rdflib.Graph"], **kwargs: Any) -> Converter:
    """Get a converter from a JSON-LD object, which contains a prefix map in its ``@context`` key.

    :param data:
        A path to an RDF file or a RDFlib graph
    :param kwargs: Keyword arguments to pass to :meth:`curies.Converter.__init__`
    :return:
        A converter
    """
    return Converter.from_shacl(data, **kwargs)


def write_extended_prefix_map(converter: Converter, path: Union[str, Path]) -> None:
    """Write an extended prefix map as JSON to a file."""
    path = _ensure_path(path)
    path.write_text(
        json.dumps(
            [_record_to_dict(record) for record in converter.records],
            indent=4,
            sort_keys=True,
            ensure_ascii=False,
        )
    )


def _record_to_dict(record: Record) -> Mapping[str, Union[str, List[str]]]:
    """Convert a record to a dict."""
    rv: Dict[str, Union[str, List[str]]] = {
        "prefix": record.prefix,
        "uri_prefix": record.uri_prefix,
    }
    if record.prefix_synonyms:
        rv["prefix_synonyms"] = sorted(record.prefix_synonyms)
    if record.uri_prefix_synonyms:
        rv["uri_prefix_synonyms"] = sorted(record.uri_prefix_synonyms)
    if record.pattern:
        rv["pattern"] = record.pattern
    return rv


def _ensure_path(path: Union[str, Path]) -> Path:
    if isinstance(path, str):
        path = Path(path).resolve()
    return path


def write_jsonld_context(
    converter: Converter,
    path: Union[str, Path],
    *,
    include_synonyms: bool = False,
    expand: bool = False,
) -> None:
    """Write the converter's bijective map as a JSON-LD context to a file."""
    path = _ensure_path(path)
    context = {}
    for record in converter.records:
        term = _get_expanded_term(record, expand=expand)
        context[record.prefix] = term
        if include_synonyms:
            for prefix_synonym in record.prefix_synonyms:
                context[prefix_synonym] = term
    with path.open("w") as file:
        json.dump(
            fp=file,
            indent=4,
            sort_keys=True,
            obj={"@context": context},
        )


def _get_expanded_term(record: Record, *, expand: bool) -> Union[str, Dict[str, Any]]:
    if not expand:
        return record.uri_prefix

    # Use expanded term definition described in https://www.w3.org/TR/json-ld11/#expanded-term-definition
    rv = {"@prefix": True, "@id": record.uri_prefix}
    # TODO add an @context inside here to somehow capture the pattern, if available
    # if record.pattern:
    #     rv["@context"] = {
    #         "sh": "http://www.w3.org/ns/shacl#",
    #         "sh:pattern": record.pattern,
    #     }
    return rv


def write_shacl(
    converter: Converter,
    path: Union[str, Path],
    *,
    include_synonyms: bool = False,
) -> None:
    """Write the converter's bijective map as SHACL in turtle RDF to a file.

    :param converter: The converter to export
    :param path: The path to a file to write to
    :param include_synonyms: If true, includes CURIE prefix synonyms.
        URI prefix synonyms are not output.

    .. seealso:: https://www.w3.org/TR/shacl/#sparql-prefixes
    """
    text = dedent(
        """\
        @prefix sh: <http://www.w3.org/ns/shacl#> .
        @prefix xsd: <http://www.w3.org/2001/XMLSchema#> .

        [
          sh:declare
        {entries}
        ] .
        """
    )
    path = _ensure_path(path)
    lines = []
    for record in converter.records:
<<<<<<< HEAD
        beginning = f'    [ sh:prefix "{record.prefix}" ; sh:namespace "{record.uri_prefix}"'
        if record.pattern:
            line = f'{beginning} ; sh:pattern "{_escape_regex(record.pattern)}" ]'
        else:
            line = f"{beginning} ]"
        lines.append(line)
    path.write_text(text.format(entries=",\n".join(lines)))


def _escape_regex(pattern: str) -> str:
    return pattern.replace("\\", "\\\\")
=======
        lines.append(_get_shacl_line(record.prefix, record.uri_prefix))
        if include_synonyms:
            for prefix_synonym in record.prefix_synonyms:
                lines.append(_get_shacl_line(prefix_synonym, record.uri_prefix))
    path.write_text(text.format(entries=",\n".join(lines)))


def _get_shacl_line(prefix: str, uri_prefix: str) -> str:
    line = f'    [ sh:prefix "{prefix}" ; sh:namespace "{uri_prefix}"^^xsd:anyURI '
    # if pattern:
    #     pattern = pattern.replace("\\", "\\\\")
    #     line += f'; sh:pattern "{pattern}"'
    return line + " ]"
>>>>>>> d5a75ee5
<|MERGE_RESOLUTION|>--- conflicted
+++ resolved
@@ -1923,30 +1923,18 @@
     path = _ensure_path(path)
     lines = []
     for record in converter.records:
-<<<<<<< HEAD
-        beginning = f'    [ sh:prefix "{record.prefix}" ; sh:namespace "{record.uri_prefix}"'
-        if record.pattern:
-            line = f'{beginning} ; sh:pattern "{_escape_regex(record.pattern)}" ]'
-        else:
-            line = f"{beginning} ]"
-        lines.append(line)
-    path.write_text(text.format(entries=",\n".join(lines)))
-
-
-def _escape_regex(pattern: str) -> str:
-    return pattern.replace("\\", "\\\\")
-=======
-        lines.append(_get_shacl_line(record.prefix, record.uri_prefix))
+        lines.append(_get_shacl_line(record.prefix, record.uri_prefix, pattern=record.pattern))
         if include_synonyms:
             for prefix_synonym in record.prefix_synonyms:
-                lines.append(_get_shacl_line(prefix_synonym, record.uri_prefix))
+                lines.append(
+                    _get_shacl_line(prefix_synonym, record.uri_prefix, pattern=record.pattern)
+                )
     path.write_text(text.format(entries=",\n".join(lines)))
 
 
-def _get_shacl_line(prefix: str, uri_prefix: str) -> str:
+def _get_shacl_line(prefix: str, uri_prefix: str, pattern: Optional[str] = None) -> str:
     line = f'    [ sh:prefix "{prefix}" ; sh:namespace "{uri_prefix}"^^xsd:anyURI '
-    # if pattern:
-    #     pattern = pattern.replace("\\", "\\\\")
-    #     line += f'; sh:pattern "{pattern}"'
-    return line + " ]"
->>>>>>> d5a75ee5
+    if pattern:
+        pattern = pattern.replace("\\", "\\\\")
+        line += f'; sh:pattern "{pattern}"'
+    return line + " ]"
# -*- coding: utf-8 -*-

"""Data structures and algorithms for :mod:`curies`."""

import csv
import itertools as itt
import json
import warnings
from collections import defaultdict
from dataclasses import dataclass, field
from pathlib import Path
from typing import (
    TYPE_CHECKING,
    Any,
    Callable,
    DefaultDict,
    Dict,
    Iterable,
    List,
    Mapping,
    Optional,
    Sequence,
    Set,
    Tuple,
    TypeVar,
    Union,
    cast,
)

import requests
from pytrie import StringTrie

if TYPE_CHECKING:  # pragma: no cover
    import pandas

__all__ = [
    "Converter",
    "Record",
    "DuplicatePrefixes",
    "DuplicateURIPrefixes",
    "chain",
]

X = TypeVar("X")
LocationOr = Union[str, Path, X]


@dataclass
class Record:
    """A record of some prefixes and their associated URI prefixes."""

    #: The canonical prefix, used in the reverse prefix map
    prefix: str
    #: The canonical URI prefix, used in the forward prefix map
    uri_prefix: str
    prefix_synonyms: List[str] = field(default_factory=list)
    uri_prefix_synonyms: List[str] = field(default_factory=list)

    def __post_init__(self) -> None:
        """Check the integrity of the record."""
        for ps in self.prefix_synonyms:
            if ps == self.prefix:
                raise ValueError(f"Duplicate of canonical prefix `{self.prefix}` in synonyms")
        for ups in self.uri_prefix_synonyms:
            if ups == self.uri_prefix:
                raise ValueError(
                    f"Duplicate of canonical URI prefix `{self.uri_prefix}` in synonyms"
                )

    @property
    def _all_prefixes(self) -> List[str]:
        return [self.prefix, *self.prefix_synonyms]

    @property
    def _all_uri_prefixes(self) -> List[str]:
        return [self.uri_prefix, *self.uri_prefix_synonyms]


class DuplicateValueError(ValueError):
    """An error raised with constructing a converter with data containing duplicate values."""

    def __init__(self, duplicates: List[Tuple[Record, Record, str]]) -> None:
        """Initialize the error."""
        self.duplicates = duplicates

    def _str(self) -> str:
        s = ""
        for r1, r2, p in self.duplicates:
            s += f"\n{p}:\n\t{r1}\n\t{r2}\n"
        return s


class DuplicateURIPrefixes(DuplicateValueError):
    """An error raised with constructing a converter with data containing duplicate URI prefixes."""

    def __str__(self) -> str:  # noqa:D105
        return f"Duplicate URI prefixes:\n{self._str()}"


class DuplicatePrefixes(DuplicateValueError):
    """An error raised with constructing a converter with data containing duplicate prefixes."""

    def __str__(self) -> str:  # noqa:D105
        return f"Duplicate prefixes:\n{self._str()}"


def _get_duplicate_uri_prefixes(records: List[Record]) -> List[Tuple[Record, Record, str]]:
    return [
        (record_1, record_2, uri_prefix)
        for record_1, record_2 in itt.combinations(records, 2)
        for uri_prefix, up2 in itt.product(record_1._all_uri_prefixes, record_2._all_uri_prefixes)
        if uri_prefix == up2
    ]


def _get_duplicate_prefixes(records: List[Record]) -> List[Tuple[Record, Record, str]]:
    return [
        (record_1, record_2, prefix)
        for record_1, record_2 in itt.combinations(records, 2)
        for prefix, p2 in itt.product(record_1._all_prefixes, record_2._all_prefixes)
        if prefix == p2
    ]


def _get_prefix_map(records: List[Record]) -> Mapping[str, str]:
    rv = {}
    for record in records:
        rv[record.prefix] = record.uri_prefix
        for prefix_synonym in record.prefix_synonyms:
            rv[prefix_synonym] = record.uri_prefix
    return rv


def _get_reverse_prefix_map(records: List[Record]) -> Mapping[str, str]:
    rv = {}
    for record in records:
        rv[record.uri_prefix] = record.prefix
        for uri_prefix_synonym in record.uri_prefix_synonyms:
            rv[uri_prefix_synonym] = record.prefix
    return rv


def _prepare(data: LocationOr[X]) -> X:
    if isinstance(data, Path):
        with data.open() as file:
            return cast(X, json.load(file))
    elif isinstance(data, str):
        if any(data.startswith(p) for p in ("https://", "http://", "ftp://")):
            res = requests.get(data)
            res.raise_for_status()
            return cast(X, res.json())
        with open(data) as file:
            return cast(X, json.load(file))
    else:
        return data


class Converter:
    """A cached prefix map data structure.

    .. code-block::

        # Construct a prefix map:
        >>> converter = Converter.from_prefix_map({
        ...    "CHEBI": "http://purl.obolibrary.org/obo/CHEBI_",
        ...    "MONDO": "http://purl.obolibrary.org/obo/MONDO_",
        ...    "GO": "http://purl.obolibrary.org/obo/GO_",
        ...    "OBO": "http://purl.obolibrary.org/obo/",
        ... })

        # Compression and Expansion:
        >>> converter.compress("http://purl.obolibrary.org/obo/CHEBI_1")
        'CHEBI:1'
        >>> converter.expand("CHEBI:1")
        'http://purl.obolibrary.org/obo/CHEBI_1'

        # Example with unparsable URI:
        >>> converter.compress("http://example.com/missing:0000000")

        # Example with missing prefix:
        >>> converter.expand("missing:0000000")
    """

    #: The expansion dictionary with prefixes as keys and priority URI prefixes as values
    prefix_map: Mapping[str, str]
    #: The mapping from URI prefixes to prefixes
    reverse_prefix_map: Mapping[str, str]
    #: A prefix trie for efficient parsing of URIs
    trie: StringTrie

    def __init__(self, records: List[Record], *, delimiter: str = ":", strict: bool = True) -> None:
        """Instantiate a converter.

        :param records:
            A list of records
        :param strict:
            If true, raises issues on duplicate URI prefixes
        :param delimiter:
            The delimiter used for CURIEs. Defaults to a colon.
        :raises DuplicatePrefixes: if any records share any synonyms
        :raises DuplicateURIPrefixes: if any records share any URI prefixes
        """
        if strict:
            duplicate_uri_prefixes = _get_duplicate_uri_prefixes(records)
            if duplicate_uri_prefixes:
                raise DuplicateURIPrefixes(duplicate_uri_prefixes)
            duplicate_prefixes = _get_duplicate_prefixes(records)
            if duplicate_prefixes:
                raise DuplicatePrefixes(duplicate_prefixes)

        self.delimiter = delimiter
        self.records = records
        self.prefix_map = _get_prefix_map(records)
        self.reverse_prefix_map = _get_reverse_prefix_map(records)
        self.trie = StringTrie(self.reverse_prefix_map)

    @classmethod
    def from_extended_prefix_map_url(cls, url: str, **kwargs: Any) -> "Converter":
        """Get a converter from a remote JSON file containing an extended prefix map.

        :param url: The URL of a JSON file containiing dictionaries corresponding to the :class:`Record` schema
        :param kwargs: Keyword arguments to pass to the parent class's init
        :returns: A converter

        An extended prefix map is a list of dictionaries containing four keys:

        1. A ``prefix`` string
        2. A ``uri_prefix`` string
        3. An optional list of strings ``prefix_synonyms``
        4. An optional list of strings ``uri_prefix_synonyms``

        Across the whole list of dictionaries, there should be uniqueness within
        the union of all ``prefix`` and ``prefix_synonyms`` as well as uniqueness
        within the union of all ``uri_prefix`` and ``uri_prefix_synonyms``.

        >>> url = "https://github.com/biopragmatics/bioregistry/raw/main/exports/contexts/bioregistry.epm.json"
        >>> converter = Converter.from_extended_prefix_map_url(url)
        """
        warnings.warn("directly use Converter.from_extended_prefix_map", DeprecationWarning)
        return cls.from_extended_prefix_map(url, **kwargs)

    @classmethod
    def from_extended_prefix_map(
        cls, records: LocationOr[Iterable[Union[Record, Dict[str, Any]]]], **kwargs: Any
    ) -> "Converter":
        """Get a converter from a list of dictionaries by creating records out of them.

        :param records: An iterable of :class:`Record` objects or dictionaries that will
            get converted into record objects
        :param kwargs: Keyword arguments to pass to the parent class's init
        :returns: A converter

        An extended prefix map is a list of dictionaries containing four keys:

        1. A ``prefix`` string
        2. A ``uri_prefix`` string
        3. An optional list of strings ``prefix_synonyms``
        4. An optional list of strings ``uri_prefix_synonyms``

        Across the whole list of dictionaries, there should be uniqueness within
        the union of all ``prefix`` and ``prefix_synonyms`` as well as uniqueness
        within the union of all ``uri_prefix`` and ``uri_prefix_synonyms``.

        >>> epm = [
        ...     {
        ...         "prefix": "CHEBI",
        ...         "prefix_synonyms": ["chebi", "ChEBI"],
        ...         "uri_prefix": "http://purl.obolibrary.org/obo/CHEBI_",
        ...         "uri_prefix_synonyms": ["https://www.ebi.ac.uk/chebi/searchId.do?chebiId=CHEBI:"],
        ...     },
        ...     {
        ...         "prefix": "GO",
        ...         "uri_prefix": "http://purl.obolibrary.org/obo/GO_",
        ...     },
        ... ]
        >>> converter = Converter.from_extended_prefix_map(epm)
        # Canonical prefix
        >>> converter.expand("CHEBI:138488")
        'http://purl.obolibrary.org/obo/CHEBI_138488'
        # Prefix synoynm
        >>> converter.expand("chebi:138488")
        'http://purl.obolibrary.org/obo/CHEBI_138488'
        # Canonical URI prefix
        >>> converter.compress("http://purl.obolibrary.org/obo/CHEBI_138488")
        'CHEBI:138488'
        # URI prefix synoynm
        >>> converter.compress("https://www.ebi.ac.uk/chebi/searchId.do?chebiId=CHEBI:138488")
        'CHEBI:138488'
        """
        return cls(
            records=[
                record if isinstance(record, Record) else Record(**record)
                for record in _prepare(records)
            ],
            **kwargs,
        )

    @classmethod
<<<<<<< HEAD
    def from_priority_prefix_map_url(cls, url: str, **kwargs: Any) -> "Converter":
        res = requests.get(url)
        res.raise_for_status()
        return cls.from_priority_prefix_map(res.json(), **kwargs)

    @classmethod
    def from_priority_prefix_map(cls, data: Mapping[str, List[str]], **kwargs: Any) -> "Converter":
=======
    def from_priority_prefix_map(
        cls, data: LocationOr[Mapping[str, List[str]]], **kwargs: Any
    ) -> "Converter":
>>>>>>> 867702c1
        """Get a converter from a priority prefix map.

        :param data:
            A prefix map where the keys are prefixes (e.g., `chebi`)
            and the values are lists of URI prefixes (e.g., ``http://purl.obolibrary.org/obo/CHEBI_``)
            with the first element of the list being the priority URI prefix for expansions.
        :param kwargs: Keyword arguments to pass to the parent class's init
        :returns: A converter

        >>> priority_prefix_map = {
        ...     "CHEBI": [
        ...         "http://purl.obolibrary.org/obo/CHEBI_",
        ...         "https://www.ebi.ac.uk/chebi/searchId.do?chebiId=CHEBI:",
        ...     ],
        ...     "GO": ["http://purl.obolibrary.org/obo/GO_"],
        ...     "obo": ["http://purl.obolibrary.org/obo/"],
        ... }
        >>> converter = Converter.from_priority_prefix_map(priority_prefix_map)
        >>> converter.expand("CHEBI:138488")
        'http://purl.obolibrary.org/obo/CHEBI_138488'
        >>> converter.compress("http://purl.obolibrary.org/obo/CHEBI_138488")
        'CHEBI:138488'
        >>> converter.compress("https://www.ebi.ac.uk/chebi/searchId.do?chebiId=CHEBI:138488")
        'CHEBI:138488'
        """
        return cls(
            [
                Record(
                    prefix=prefix, uri_prefix=uri_prefixes[0], uri_prefix_synonyms=uri_prefixes[1:]
                )
                for prefix, uri_prefixes in _prepare(data).items()
            ],
            **kwargs,
        )

    @classmethod
<<<<<<< HEAD
    def from_prefix_map_url(cls, url: str, **kwargs: Any) -> "Converter":
        res = requests.get(url)
        res.raise_for_status()
        return cls.from_prefix_map(res.json(), **kwargs)

    @classmethod
    def from_prefix_map(cls, prefix_map: Mapping[str, str], **kwargs: Any) -> "Converter":
=======
    def from_prefix_map(
        cls, prefix_map: LocationOr[Mapping[str, str]], **kwargs: Any
    ) -> "Converter":
>>>>>>> 867702c1
        """Get a converter from a simple prefix map.

        :param prefix_map:
            A mapping whose keys are prefixes and whose values are the corresponding *URI prefixes*).

            .. note::

                It's possible that some *URI prefixes* (values in this mapping)
                partially overlap (e.g., ``http://purl.obolibrary.org/obo/GO_`` for the prefix ``GO`` and
                ``http://purl.obolibrary.org/obo/`` for the prefix ``OBO``). The longest URI prefix will always
                be matched. For example, parsing ``http://purl.obolibrary.org/obo/GO_0032571``
                will return ``GO:0032571`` instead of ``OBO:GO_0032571``.
        :param kwargs: Keyword arguments to pass to :func:`Converter.__init__`
        :returns:
            A converter

        >>> converter = Converter.from_prefix_map({
        ...     "CHEBI": "http://purl.obolibrary.org/obo/CHEBI_",
        ...     "MONDO": "http://purl.obolibrary.org/obo/MONDO_",
        ...     "GO": "http://purl.obolibrary.org/obo/GO_",
        ...     "OBO": "http://purl.obolibrary.org/obo/",
        ... })
        >>> converter.expand("CHEBI:138488")
        'http://purl.obolibrary.org/obo/CHEBI_138488'
        >>> converter.compress("http://purl.obolibrary.org/obo/CHEBI_138488")
        'CHEBI:138488'
        """
        return cls(
            [
                Record(prefix=prefix, uri_prefix=uri_prefix)
                for prefix, uri_prefix in _prepare(prefix_map).items()
            ],
            **kwargs,
        )

    @classmethod
    def from_reverse_prefix_map(
        cls, reverse_prefix_map: LocationOr[Mapping[str, str]]
    ) -> "Converter":
        """Get a converter from a reverse prefix map.

        :param reverse_prefix_map:
            A mapping whose keys are URI prefixes and whose values are the corresponding prefixes.
            This data structure allow for multiple different URI formats to point to the same
            prefix.

            .. note::

                It's possible that some *URI prefixes* (keys in this mapping)
                partially overlap (e.g., ``http://purl.obolibrary.org/obo/GO_`` for the prefix ``GO`` and
                ``http://purl.obolibrary.org/obo/`` for the prefix ``OBO``). The longest URI prefix will always
                be matched. For example, parsing ``http://purl.obolibrary.org/obo/GO_0032571``
                will return ``GO:0032571`` instead of ``OBO:GO_0032571``.
        :return:
            A converter

        >>> converter = Converter.from_reverse_prefix_map({
        ...     "http://purl.obolibrary.org/obo/CHEBI_": "CHEBI",
        ...     "https://www.ebi.ac.uk/chebi/searchId.do?chebiId=": "CHEBI",
        ...     "http://purl.obolibrary.org/obo/MONDO_": "MONDO",
        ... })
        >>> converter.expand("CHEBI:138488")
        'http://purl.obolibrary.org/obo/CHEBI_138488'
        >>> converter.compress("http://purl.obolibrary.org/obo/CHEBI_138488")
        'CHEBI:138488'
        >>> converter.compress("https://www.ebi.ac.uk/chebi/searchId.do?chebiId=138488")
        'CHEBI:138488'
        """
        dd = defaultdict(list)
        for uri_prefix, prefix in _prepare(reverse_prefix_map).items():
            dd[prefix].append(uri_prefix)
        records = []
        for prefix, uri_prefixes in dd.items():
            uri_prefix, *uri_prefix_synonyms = sorted(uri_prefixes, key=len)
            records.append(
                Record(
                    prefix=prefix, uri_prefix=uri_prefix, uri_prefix_synonyms=uri_prefix_synonyms
                )
            )
        return cls(records)

    @classmethod
    def from_reverse_prefix_map_url(cls, url: str) -> "Converter":
        """Get a remote reverse prefix map JSON file then parse with :meth:`Converter.from_reverse_prefix_map`.

        :param url:
            A URL to a reverse prefix map JSON file
        :return:
            A converter

        >>> url = "https://github.com/biopragmatics/bioregistry/raw/main/exports/contexts/bioregistry.rpm.json"
        >>> converter = Converter.from_reverse_prefix_map_url(url)
        >>> "chebi" in Converter.prefix_map
        True
        """
        warnings.warn("directly use Converter.from_reverse_prefix_map", DeprecationWarning)
        return cls.from_reverse_prefix_map(url)

    @classmethod
    def from_jsonld(cls, data: LocationOr[Dict[str, Any]]) -> "Converter":
        """Get a converter from a JSON-LD object, which contains a prefix map in its ``@context`` key.

        :param data:
            A JSON-LD object
        :return:
            A converter
        """
        return cls.from_prefix_map(_prepare(data)["@context"])

    @classmethod
    def from_jsonld_url(cls, url: str) -> "Converter":
        """Get a remote JSON-LD file then parse with :meth:`Converter.from_jsonld`.

        :param url:
            A URL to a JSON-LD file
        :return:
            A converter

        >>> base = "https://raw.githubusercontent.com"
        >>> url = f"{base}/biopragmatics/bioregistry/main/exports/contexts/semweb.context.jsonld"
        >>> converter = Converter.from_jsonld_url(url)
        >>> "rdf" in converter.prefix_map
        True
        """
        warnings.warn("directly use Converter.from_jsonld", DeprecationWarning)
        return cls.from_jsonld(url)

    @classmethod
    def from_jsonld_github(
        cls, owner: str, repo: str, *path: str, branch: str = "main"
    ) -> "Converter":
        """Construct a remote JSON-LD URL on GitHub then parse with :meth:`Converter.from_jsonld_url`.

        :param owner: A github repository owner or organization (e.g., ``biopragmatics``)
        :param repo: The name of the repository (e.g., ``bioregistry``)
        :param path: The file path in the GitHub repository to a JSON-LD context file.
        :param branch: The branch from which the file should be downloaded. Defaults to ``main``, for old
            repositories this might need to be changed to ``master``.
        :return:
            A converter
        :raises ValueError:
            If the given path doesn't end in a .jsonld file name

        >>> converter = Converter.from_jsonld_github(
        ...     "biopragmatics", "bioregistry", "exports",
        ...     "contexts", "semweb.context.jsonld",
        ... )
        >>> "rdf" in converter.prefix_map
        True
        """
        if not path or not path[-1].endswith(".jsonld"):
            raise ValueError("final path argument should end with .jsonld")
        rest = "/".join(path)
        url = f"https://raw.githubusercontent.com/{owner}/{repo}/{branch}/{rest}"
        return cls.from_jsonld(url)

    def get_prefixes(self) -> Set[str]:
        """Get the set of prefixes covered by this converter."""
        return {record.prefix for record in self.records}

    def compress(self, uri: str) -> Optional[str]:
        """Compress a URI to a CURIE, if possible.

        :param uri:
            A string representing a valid uniform resource identifier (URI)
        :returns:
            A compact URI if this converter could find an appropriate URI prefix, otherwise none.

        >>> from curies import Converter
        >>> converter = Converter.from_prefix_map({
        ...    "CHEBI": "http://purl.obolibrary.org/obo/CHEBI_",
        ...    "MONDO": "http://purl.obolibrary.org/obo/MONDO_",
        ...    "GO": "http://purl.obolibrary.org/obo/GO_",
        ... })
        >>> converter.compress("http://purl.obolibrary.org/obo/CHEBI_138488")
        'CHEBI:138488'
        >>> converter.compress("http://example.org/missing:0000000")
        """
        prefix, identifier = self.parse_uri(uri)
        if prefix is not None and identifier is not None:
            return f"{prefix}{self.delimiter}{identifier}"
        return None

    def parse_uri(self, uri: str) -> Union[Tuple[str, str], Tuple[None, None]]:
        """Compress a URI to a CURIE pair.

        :param uri:
            A string representing a valid uniform resource identifier (URI)
        :returns:
            A CURIE pair if the URI could be parsed, otherwise a pair of None's

        >>> from curies import Converter
        >>> converter = Converter.from_prefix_map({
        ...    "CHEBI": "http://purl.obolibrary.org/obo/CHEBI_",
        ...    "MONDO": "http://purl.obolibrary.org/obo/MONDO_",
        ...    "GO": "http://purl.obolibrary.org/obo/GO_",
        ... })
        >>> converter.parse_uri("http://purl.obolibrary.org/obo/CHEBI_138488")
        ('CHEBI', '138488')
        >>> converter.parse_uri("http://example.org/missing:0000000")
        (None, None)
        """
        try:
            value, prefix = self.trie.longest_prefix_item(uri)
        except KeyError:
            return None, None
        else:
            return prefix, uri[len(value) :]

    def expand(self, curie: str) -> Optional[str]:
        """Expand a CURIE to a URI, if possible.

        :param curie:
            A string representing a compact URI
        :returns:
            A URI if this converter contains a URI prefix for the prefix in this CURIE

        >>> from curies import Converter
        >>> converter = Converter.from_prefix_map({
        ...    "CHEBI": "http://purl.obolibrary.org/obo/CHEBI_",
        ...    "MONDO": "http://purl.obolibrary.org/obo/MONDO_",
        ...    "GO": "http://purl.obolibrary.org/obo/GO_",
        ... })
        >>> converter.expand("CHEBI:138488")
        'http://purl.obolibrary.org/obo/CHEBI_138488'
        >>> converter.expand("missing:0000000")

        .. note::

            If there are partially overlapping *URI prefixes* in this converter
            (e.g., ``http://purl.obolibrary.org/obo/GO_`` for the prefix ``GO`` and
            ``http://purl.obolibrary.org/obo/`` for the prefix ``OBO``), the longest
            URI prefix will always be matched. For example, parsing
            ``http://purl.obolibrary.org/obo/GO_0032571`` will return ``GO:0032571``
            instead of ``OBO:GO_0032571``.
        """
        prefix, identifier = curie.split(self.delimiter, 1)
        return self.expand_pair(prefix, identifier)

    def expand_pair(self, prefix: str, identifier: str) -> Optional[str]:
        """Expand a CURIE pair to a URI.

        :param prefix:
            The prefix of the CURIE
        :param identifier:
            The local unique identifier of the CURIE
        :returns:
            A URI if this converter contains a URI prefix for the prefix in this CURIE

        >>> from curies import Converter
        >>> converter = Converter.from_prefix_map({
        ...    "CHEBI": "http://purl.obolibrary.org/obo/CHEBI_",
        ...    "MONDO": "http://purl.obolibrary.org/obo/MONDO_",
        ...    "GO": "http://purl.obolibrary.org/obo/GO_",
        ... })
        >>> converter.expand_pair("CHEBI", "138488")
        'http://purl.obolibrary.org/obo/CHEBI_138488'
        >>> converter.expand_pair("missing", "0000000")
        """
        uri_prefix = self.prefix_map.get(prefix)
        if uri_prefix is None:
            return None
        return uri_prefix + identifier

    def pd_compress(
        self,
        df: "pandas.DataFrame",
        column: Union[str, int],
        target_column: Union[None, str, int] = None,
    ) -> None:
        """Convert all URIs in the given column to CURIEs.

        :param df: A pandas DataFrame
        :param column: The column in the dataframe containing URIs to convert to CURIEs.
        :param target_column: The column to put the results in. Defaults to input column.
        """
        df[column if target_column is None else target_column] = df[column].map(self.compress)

    def pd_expand(
        self,
        df: "pandas.DataFrame",
        column: Union[str, int],
        target_column: Union[None, str, int] = None,
    ) -> None:
        """Convert all CURIEs in the given column to URIs.

        :param df: A pandas DataFrame
        :param column: The column in the dataframe containing CURIEs to convert to URIs.
        :param target_column: The column to put the results in. Defaults to input column.
        """
        df[column if target_column is None else target_column] = df[column].map(self.expand)

    def file_compress(
        self, path: Union[str, Path], column: int, sep: Optional[str] = None, header: bool = True
    ) -> None:
        """Convert all URIs in the given column of a CSV file to CURIEs.

        :param path: A pandas DataFrame
        :param column: The column in the dataframe containing URIs to convert to CURIEs.
        :param sep: The delimiter of the CSV file, defaults to tab
        :param header: Does the file have a header row?
        """
        self._file_helper(self.compress, path=path, column=column, sep=sep, header=header)

    def file_expand(
        self, path: Union[str, Path], column: int, sep: Optional[str] = None, header: bool = True
    ) -> None:
        """Convert all CURIEs in the given column of a CSV file to URIs.

        :param path: A pandas DataFrame
        :param column: The column in the dataframe containing CURIEs to convert to URIs.
        :param sep: The delimiter of the CSV file, defaults to tab
        :param header: Does the file have a header row?
        """
        self._file_helper(self.expand, path=path, column=column, sep=sep, header=header)

    @staticmethod
    def _file_helper(
        func: Callable[[str], Optional[str]],
        path: Union[str, Path],
        column: int,
        sep: Optional[str] = None,
        header: bool = True,
    ) -> None:
        path = Path(path).expanduser().resolve()
        rows = []
        delimiter = sep or "\t"
        with path.open() as file_in:
            reader = csv.reader(file_in, delimiter=delimiter)
            _header = next(reader) if header else None
            for row in reader:
                row[column] = func(row[column]) or ""
                rows.append(row)
        with path.open("w") as file_out:
            writer = csv.writer(file_out, delimiter=delimiter)
            if _header:
                writer.writerow(_header)
            writer.writerows(rows)


def _f(x: str) -> str:
    return x


def chain(converters: Sequence[Converter], case_sensitive: bool = True) -> Converter:
    """Chain several converters.

    :param converters: A list or tuple of converters
    :param case_sensitive: If false, will not allow case-sensitive duplicates
    :returns:
        A converter that looks up one at a time in the other converters.
    :raises ValueError:
        If there are no converters
    """
    if not converters:
        raise ValueError

    norm_func: Callable[[str], str]
    if case_sensitive:
        norm_func = _f
    else:
        norm_func = str.casefold

    key_to_pair: Dict[str, Tuple[str, str]] = {}
    #: A mapping from the canonical key to the secondary URI expansions
    uri_prefix_tails: DefaultDict[str, Set[str]] = defaultdict(set)
    #: A mapping from the canonical key to the secondary prefixes
    prefix_tails: DefaultDict[str, Set[str]] = defaultdict(set)
    for converter in converters:
        for record in converter.records:
            key = norm_func(record.prefix)
            if key not in key_to_pair:
                key_to_pair[key] = record.prefix, record.uri_prefix
                uri_prefix_tails[key].update(record.uri_prefix_synonyms)
                prefix_tails[key].update(record.prefix_synonyms)
            else:
                uri_prefix_tails[key].add(record.uri_prefix)
                uri_prefix_tails[key].update(record.uri_prefix_synonyms)
                prefix_tails[key].add(record.prefix)
                prefix_tails[key].update(record.prefix_synonyms)

    # clean up potential duplicates from merging
    for key, uri_prefixes in uri_prefix_tails.items():
        uri_prefix = key_to_pair[key][1]
        if uri_prefix in uri_prefixes:
            uri_prefixes.remove(uri_prefix)
    for key, prefixes in prefix_tails.items():
        prefix = key_to_pair[key][0]
        if prefix in prefixes:
            prefixes.remove(prefix)

    return Converter(
        [
            Record(
                prefix=prefix,
                uri_prefix=uri_prefix,
                prefix_synonyms=sorted(prefix_tails[key]),
                uri_prefix_synonyms=sorted(uri_prefix_tails[key]),
            )
            for key, (prefix, uri_prefix) in key_to_pair.items()
        ]
    )<|MERGE_RESOLUTION|>--- conflicted
+++ resolved
@@ -296,19 +296,9 @@
         )
 
     @classmethod
-<<<<<<< HEAD
-    def from_priority_prefix_map_url(cls, url: str, **kwargs: Any) -> "Converter":
-        res = requests.get(url)
-        res.raise_for_status()
-        return cls.from_priority_prefix_map(res.json(), **kwargs)
-
-    @classmethod
-    def from_priority_prefix_map(cls, data: Mapping[str, List[str]], **kwargs: Any) -> "Converter":
-=======
     def from_priority_prefix_map(
         cls, data: LocationOr[Mapping[str, List[str]]], **kwargs: Any
     ) -> "Converter":
->>>>>>> 867702c1
         """Get a converter from a priority prefix map.
 
         :param data:
@@ -345,19 +335,9 @@
         )
 
     @classmethod
-<<<<<<< HEAD
-    def from_prefix_map_url(cls, url: str, **kwargs: Any) -> "Converter":
-        res = requests.get(url)
-        res.raise_for_status()
-        return cls.from_prefix_map(res.json(), **kwargs)
-
-    @classmethod
-    def from_prefix_map(cls, prefix_map: Mapping[str, str], **kwargs: Any) -> "Converter":
-=======
     def from_prefix_map(
         cls, prefix_map: LocationOr[Mapping[str, str]], **kwargs: Any
     ) -> "Converter":
->>>>>>> 867702c1
         """Get a converter from a simple prefix map.
 
         :param prefix_map:

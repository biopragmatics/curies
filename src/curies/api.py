--- conflicted
+++ resolved
@@ -360,11 +360,7 @@
         return ReferenceTuple(self.prefix, self.identifier)
 
     @classmethod
-<<<<<<< HEAD
     def from_curie(cls, curie: str, *, sep: str = ":", converter: Converter | None = None) -> Reference:
-=======
-    def from_curie(cls, curie: str, *, sep: str = ":") -> Reference:
->>>>>>> 3213a88e
         """Parse a CURIE string and populate a reference.
 
         :param curie: A string representation of a compact URI (CURIE)
@@ -1259,12 +1255,8 @@
         *,
         strict: Literal[False] = False,
         passthrough: Literal[False] = False,
-<<<<<<< HEAD
     ) -> str | None:
         ...
-=======
-    ) -> str | None: ...
->>>>>>> 3213a88e
 
     def compress_or_standardize(
         self, uri_or_curie: str, *, strict: bool = False, passthrough: bool = False
@@ -1339,12 +1331,8 @@
     @overload
     def compress(
         self, uri: str, *, strict: Literal[False] = False, passthrough: Literal[False] = False
-<<<<<<< HEAD
     ) -> str | None:
         ...
-=======
-    ) -> str | None: ...
->>>>>>> 3213a88e
 
     def compress(self, uri: str, *, strict: bool = False, passthrough: bool = False) -> str | None:
         """Compress a URI to a CURIE, if possible.
@@ -1474,12 +1462,8 @@
         *,
         strict: Literal[False] = False,
         passthrough: Literal[False] = False,
-<<<<<<< HEAD
     ) -> str | None:
         ...
-=======
-    ) -> str | None: ...
->>>>>>> 3213a88e
 
     def expand_or_standardize(
         self, curie_or_uri: str, *, strict: bool = False, passthrough: bool = False
@@ -1554,12 +1538,8 @@
     @overload
     def expand(
         self, curie: str, *, strict: Literal[False] = False, passthrough: Literal[False] = False
-<<<<<<< HEAD
     ) -> str | None:
         ...
-=======
-    ) -> str | None: ...
->>>>>>> 3213a88e
 
     def expand(self, curie: str, *, strict: bool = False, passthrough: bool = False) -> str | None:
         """Expand a CURIE to a URI, if possible.
@@ -1705,12 +1685,8 @@
     @overload
     def standardize_prefix(
         self, prefix: str, *, strict: Literal[False] = False, passthrough: Literal[False] = False
-<<<<<<< HEAD
     ) -> str | None:
         ...
-=======
-    ) -> str | None: ...
->>>>>>> 3213a88e
 
     def standardize_prefix(
         self, prefix: str, *, strict: bool = False, passthrough: bool = False
@@ -1770,12 +1746,8 @@
     @overload
     def standardize_curie(
         self, curie: str, *, strict: Literal[False] = False, passthrough: Literal[False] = False
-<<<<<<< HEAD
     ) -> str | None:
         ...
-=======
-    ) -> str | None: ...
->>>>>>> 3213a88e
 
     def standardize_curie(
         self, curie: str, *, strict: bool = False, passthrough: bool = False
@@ -1842,12 +1814,8 @@
     @overload
     def standardize_uri(
         self, uri: str, *, strict: Literal[False] = False, passthrough: Literal[False] = False
-<<<<<<< HEAD
     ) -> str | None:
         ...
-=======
-    ) -> str | None: ...
->>>>>>> 3213a88e
 
     def standardize_uri(
         self, uri: str, *, strict: bool = False, passthrough: bool = False

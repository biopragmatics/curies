--- conflicted
+++ resolved
@@ -34,13 +34,7 @@
 )
 from pydantic_core import core_schema
 from pytrie import StringTrie
-<<<<<<< HEAD
-
-from ._pydantic_compat import field_validator, get_field_validator_values
-from .w3c import CURIE_PREFIX_RE, CURIE_RE
-=======
 from typing_extensions import Self
->>>>>>> 13e4ca10
 
 if TYPE_CHECKING:  # pragma: no cover
     import pandas
@@ -48,17 +42,13 @@
 
 __all__ = [
     "Converter",
-<<<<<<< HEAD
     "Reference",
     "ReferenceTuple",
     "Record",
-    # Exceptions
     "DuplicateValueError",
     "DuplicatePrefixes",
     "DuplicateURIPrefixes",
     "W3CValidationError",
-    # Utilities
-=======
     "DuplicatePrefixes",
     "DuplicateURIPrefixes",
     "DuplicateValueError",
@@ -69,7 +59,6 @@
     "Records",
     "Reference",
     "ReferenceTuple",
->>>>>>> 13e4ca10
     "chain",
     "load_extended_prefix_map",
     "load_jsonld_context",
@@ -663,15 +652,11 @@
     """An error raise when a URI can't be standardized."""
 
 
-<<<<<<< HEAD
 class W3CValidationError(ValueError):
     """An error when W3C validation fails."""
 
 
-def _get_duplicate_uri_prefixes(records: List[Record]) -> List[DuplicateSummary]:
-=======
 def _get_duplicate_uri_prefixes(records: list[Record]) -> list[DuplicateSummary]:
->>>>>>> 13e4ca10
     return [
         DuplicateSummary(record_1, record_2, uri_prefix)
         for record_1, record_2 in itt.combinations(records, 2)
@@ -780,18 +765,14 @@
     #: .. warning:: patterns are an experimental feature
     pattern_map: dict[str, str]
 
-<<<<<<< HEAD
     def __init__(
         self,
-        records: List[Record],
+        records: list[Record],
         *,
         delimiter: str = ":",
         strict: bool = True,
         w3c_validation: bool = False,
     ) -> None:
-=======
-    def __init__(self, records: list[Record], *, delimiter: str = ":", strict: bool = True) -> None:
->>>>>>> 13e4ca10
         """Instantiate a converter.
 
         :param records:
@@ -1689,14 +1670,13 @@
     # docstr-coverage:excused `overload`
     @overload
     def expand(
-<<<<<<< HEAD
         self,
         curie: str,
         *,
         strict: Literal[False] = False,
         passthrough: Literal[False] = False,
         w3c_validation: bool = ...,
-    ) -> Optional[str]: ...
+    ) -> str | None: ...
 
     def expand(
         self,
@@ -1705,13 +1685,7 @@
         strict: bool = False,
         passthrough: bool = False,
         w3c_validation: bool = False,
-    ) -> Optional[str]:
-=======
-        self, curie: str, *, strict: Literal[False] = False, passthrough: Literal[False] = False
-    ) -> str | None: ...
-
-    def expand(self, curie: str, *, strict: bool = False, passthrough: bool = False) -> str | None:
->>>>>>> 13e4ca10
+    ) -> str | None:
         """Expand a CURIE to a URI, if possible.
 
         :param curie:
@@ -2824,51 +2798,6 @@
     ]
 
 
-<<<<<<< HEAD
-def curie_is_w3c(s: str) -> bool:
-    """Return if the CURIE is valid under the W3C specification.
-
-    :param s: A string to check if it is a valid CURIE under the W3C specification.
-    :return: True if the string is a valid CURIE under the W3C specification.
-
-    If no prefix is given, the host language chooses how to assign a default
-    prefix.
-
-    >>> curie_is_w3c(":test")
-    True
-
-    From the specification, regarding using an underscore as the prefix
-
-      The CURIE prefix '_' is reserved for use by languages that support RDF.
-      For this reason, the prefix '_' SHOULD be avoided by authors.
-
-    >>> curie_is_w3c("_:test")
-    True
-
-    This is invalid because a CURIE prefix isn't allowed to start with
-    a number. It has to start with either a letter, or an underscore.
-
-    >>> curie_is_w3c("4cdn:test")
-    False
-
-    Empty strings are explicitly noted as being invalid.
-
-    >>> curie_is_w3c("")
-    False
-    """
-    if "[" in s or "]" in s:
-        return False
-    if not s.strip():
-        return False
-    if s[0].isdigit():
-        return False  # TODO get that into the regex
-    return bool(CURIE_RE.match(s))
-
-
-def curie_prefix_is_w3c(s: str) -> bool:
-    """Return if the CURIE prefix is valid under the W3C specification."""
-    return bool(CURIE_PREFIX_RE.match(s))
-=======
 def _converter_from_validation_info(info: core_schema.ValidationInfo) -> Converter | None:
     context = info.context or {}
     if isinstance(context, Converter):
@@ -2876,5 +2805,4 @@
     elif isinstance(context, dict):
         return context.get("converter")
     else:
-        raise TypeError
->>>>>>> 13e4ca10
+        raise TypeError
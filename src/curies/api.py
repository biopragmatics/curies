"""Data structures and algorithms for :mod:`curies`."""

import csv
import itertools as itt
import json
import logging
from collections import defaultdict
from collections.abc import Collection, Iterable, Iterator, Mapping, Sequence
from functools import partial
from pathlib import Path
from textwrap import dedent
from typing import (
    TYPE_CHECKING,
    Any,
    Callable,
    Literal,
    NamedTuple,
    Optional,
    TypeVar,
    Union,
    cast,
    overload,
)

import requests
from pydantic import BaseModel, ConfigDict, Field, RootModel, field_validator
from pytrie import StringTrie

if TYPE_CHECKING:  # pragma: no cover
    import pandas
    import rdflib

__all__ = [
    "Converter",
    "Reference",
    "ReferenceTuple",
    "NamedReferenceTuple",
    "NamedReference",
    "Record",
    "Records",
    "DuplicateValueError",
    "DuplicatePrefixes",
    "DuplicateURIPrefixes",
    # Utilities
    "chain",
    "upgrade_prefix_map",
    # Loaders
    "load_extended_prefix_map",
    "load_prefix_map",
    "load_jsonld_context",
    "load_shacl",
    # Writers
    "write_extended_prefix_map",
    "write_jsonld_context",
    "write_shacl",
    "write_tsv",
]

logger = logging.getLogger(__name__)

X = TypeVar("X")
LocationOr = Union[str, Path, X]


def _get_field_validator_values(values, key: str):  # type:ignore
    """Get the value for the key from a field validator object, cross-compatible with Pydantic 1 and 2."""
    return values.data[key]


def _split(curie: str, *, sep: str = ":") -> tuple[str, str]:
    prefix, delimiter, identifier = curie.partition(sep)
    if not delimiter:
        raise NoCURIEDelimiterError(curie)
    return prefix, identifier


class ReferenceTuple(NamedTuple):
    """A pair of a prefix (corresponding to a semantic space) and a local unique identifier in that semantic space.

    This class derives from the "named tuple" which means that it acts
    like a tuple in most senses - it can be hashed and unpacked
    like most other tuples. Underneath, it has a C implementation
    and is very efficient.

    A reference tuple can be constructed two ways:

    >>> ReferenceTuple("chebi", "1234")
    ReferenceTuple(prefix='chebi', identifier='1234')

    >>> ReferenceTuple.from_curie("chebi:1234")
    ReferenceTuple(prefix='chebi', identifier='1234')

    A reference tuple can be formatted as a CURIE string with
    the ``curie`` attribute

    >>> ReferenceTuple.from_curie("chebi:1234").curie
    'chebi:1234'

    Reference tuples can be sliced like regular 2-tuples

    >>> t = ReferenceTuple.from_curie("chebi:1234")
    >>> t[0]
    'chebi'
    >>> t[1]
    '1234'

    Similarly, reference tuples can be unpacked like regular 2-tuples

    >>> prefix, identifier = ReferenceTuple.from_curie("chebi:1234")
    >>> prefix
    'chebi'
    >>> identifier
    '1234'

    Because they are named tuples, reference tuples can be accessed
    with attributes

    >>> t = ReferenceTuple.from_curie("chebi:1234")
    >>> t.prefix
    'chebi'
    >>> t.identifier
    '1234'
    """

    prefix: str
    identifier: str

    @property
    def curie(self) -> str:
        """Get the reference as a CURIE string.

        :return:
            A string representation of a compact URI (CURIE).

        >>> ReferenceTuple("chebi", "1234").curie
        'chebi:1234'
        """
        return f"{self.prefix}:{self.identifier}"

    @classmethod
    def from_curie(cls, curie: str, *, sep: str = ":") -> "ReferenceTuple":
        """Parse a CURIE string and populate a reference tuple.

        :param curie: A string representation of a compact URI (CURIE)
        :return: A reference tuple

        >>> ReferenceTuple.from_curie("chebi:1234")
        ReferenceTuple(prefix='chebi', identifier='1234')
        """
        prefix, identifier = _split(curie, sep=sep)
        return cls(prefix, identifier)


class Reference(BaseModel):
    """A reference to an entity in a given identifier space.

    This class uses Pydantic to make it easier to build other
    more complex data types with Pydantic that also uses a first-
    class notion of parsed reference (instead of merely stringified
    CURIEs). Instances of this class can also be hashed because of the
    "frozen" configuration from Pydantic (see
    https://docs.pydantic.dev/latest/usage/model_config/ for more details).

    A reference can be constructed several ways:

    >>> Reference(prefix="chebi", identifier="1234")
    Reference(prefix='chebi', identifier='1234')

    >>> Reference.from_curie("chebi:1234")
    Reference(prefix='chebi', identifier='1234')

    A reference can also be constructued using Pydantic's parsing utilities,
    but keep in mind if you're using Pydantic v1 or Pydantic v2.

    A reference can be formatted as a CURIE string with
    the ``curie`` attribute

    >>> Reference.from_curie("chebi:1234").curie
    'chebi:1234'

    References can't be sliced like reference tuples, but they can still
    be accessed through attributes

    >>> t = Reference.from_curie("chebi:1234")
    >>> t.prefix
    'chebi'
    >>> t.identifier
    '1234'

    If you need a performance gain, you can get a :class:`ReferenceTuple`
    using the ``pair`` attribute:

    >>> reference = Reference.from_curie("chebi:1234")
    >>> reference.pair
    ReferenceTuple(prefix='chebi', identifier='1234')
    """

    prefix: str = Field(
        ...,
        description="The prefix used in a compact URI (CURIE).",
    )
    identifier: str = Field(
        ..., description="The local unique identifier used in a compact URI (CURIE)."
    )

    model_config = ConfigDict(frozen=True)

    def __lt__(self, other: "Reference") -> bool:
        """Sort the reference lexically first by prefix, then by identifier."""
        return self.pair < other.pair

<<<<<<< HEAD
    def __hash__(self) -> int:
        return hash((self.prefix, self.identifier))

=======
>>>>>>> bf166bb8
    @property
    def curie(self) -> str:
        """Get the reference as a CURIE string.

        :return:
            A string representation of a compact URI (CURIE).

        >>> Reference(prefix="chebi", identifier="1234").curie
        'chebi:1234'
        """
        return f"{self.prefix}:{self.identifier}"

    @property
    def pair(self) -> ReferenceTuple:
        """Get the reference as a 2-tuple of prefix and identifier."""
        return ReferenceTuple(self.prefix, self.identifier)

    @classmethod
    def from_curie(cls, curie: str, *, sep: str = ":") -> "Reference":
        """Parse a CURIE string and populate a reference.

        :param curie: A string representation of a compact URI (CURIE)
        :return: A reference object

        >>> Reference.from_curie("chebi:1234")
        Reference(prefix='chebi', identifier='1234')
        """
        prefix, identifier = _split(curie, sep=sep)
        return cls(prefix=prefix, identifier=identifier)


class NamedReferenceTuple(ReferenceTuple):
    """A reference tuple with a name."""

    name: str

    @classmethod
    def from_curie(cls, curie: str, name: str, sep: str = ":") -> "NamedReferenceTuple":
        """Parse a CURIE string and populate a reference tuple.

        :param curie: A string representation of a compact URI (CURIE)
        :param name: A name
        :return: A reference tuple

        >>> NamedReferenceTuple.from_curie("chebi:1234", "name")
        NamedReferenceTuple(prefix='chebi', identifier='1234', name='name')
        """
        prefix, identifier = _split(curie, sep=sep)
        return cls(prefix, identifier, name)


class NamedReference(Reference):
    """A reference with a name."""

    name: str

    model_config = ConfigDict(frozen=True)

    def __hash__(self) -> int:
        return hash((self.prefix, self.identifier))

    @property
    def triple(self) -> NamedReferenceTuple:
        """Get the reference as a 2-tuple of prefix and identifier."""
        return NamedReferenceTuple(self.prefix, self.identifier, self.name)

    @classmethod
    def from_curie(cls, curie: str, name: str, *, sep: str = ":") -> "Reference":
        """Parse a CURIE string and populate a reference.

        :param curie: A string representation of a compact URI (CURIE)
        :param name: The name of the reference
        :return: A reference object

        >>> NamedReference.from_curie("chebi:1234", "name")
        NamedReference(prefix='chebi', identifier='1234', name='name')
        """
        prefix, identifier = _split(curie, sep=sep)
        return cls(prefix=prefix, identifier=identifier, name=name)


RecordKey = tuple[str, str, str, str]


class Record(BaseModel):
    """A record of some prefixes and their associated URI prefixes.

    .. seealso:: https://github.com/cthoyt/curies/issues/70
    """

    prefix: str = Field(
        ...,
        title="CURIE prefix",
        description="The canonical CURIE prefix, used in the reverse prefix map",
    )
    uri_prefix: str = Field(
        ...,
        title="URI prefix",
        description="The canonical URI prefix, used in the forward prefix map",
    )
    prefix_synonyms: list[str] = Field(default_factory=list, title="CURIE prefix synonyms")
    uri_prefix_synonyms: list[str] = Field(default_factory=list, title="URI prefix synonyms")
    pattern: Optional[str] = Field(
        default=None,
        description="The regular expression pattern for entries in this semantic space. "
        "Warning: this is an experimental feature.",
    )

    @field_validator("prefix_synonyms")  # type:ignore
    @classmethod
    def prefix_not_in_synonyms(cls, v: str, values: Mapping[str, Any]) -> str:
        """Check that the canonical prefix does not apper in the prefix synonym list."""
        prefix = _get_field_validator_values(values, "prefix")
        if prefix in v:
            raise ValueError(f"Duplicate of canonical prefix `{prefix}` in prefix synonyms")
        return v

    @field_validator("uri_prefix_synonyms")  # type:ignore
    @classmethod
    def uri_prefix_not_in_synonyms(cls, v: str, values: Mapping[str, Any]) -> str:
        """Check that the canonical URI prefix does not apper in the URI prefix synonym list."""
        uri_prefix = _get_field_validator_values(values, "uri_prefix")
        if uri_prefix in v:
            raise ValueError(
                f"Duplicate of canonical URI prefix `{uri_prefix}` in URI prefix synonyms"
            )
        return v

    @property
    def _all_prefixes(self) -> list[str]:
        return [self.prefix, *self.prefix_synonyms]

    @property
    def _all_uri_prefixes(self) -> list[str]:
        return [self.uri_prefix, *self.uri_prefix_synonyms]

    @property
    def _key(self) -> RecordKey:
        """Get a hashable key."""
        return (
            self.prefix,
            self.uri_prefix,
            ",".join(sorted(self.prefix_synonyms)),
            ",".join(sorted(self.uri_prefix_synonyms)),
        )


# An explanation of RootModels in Pydantic V2 can be found on
# https://docs.pydantic.dev/latest/concepts/models/#rootmodel-and-custom-root-types
class Records(RootModel[list[Record]]):
    """A list of records."""

    def __iter__(self) -> Iterator[Record]:  # type:ignore[override]
        """Iterate over records."""
        return iter(self.root)


class DuplicateSummary(NamedTuple):
    """A triple representing two records that are duplicated, either based on a CURIE or URI prefix."""

    record_1: Record
    record_2: Record
    prefix: str


class NoCURIEDelimiterError(ValueError):
<<<<<<< HEAD
    def __init__(self, curie: str):
=======
    """An error thrown on a string with no delimiter."""

    def __init__(self, curie: str):
        """Initialize the error."""
>>>>>>> bf166bb8
        self.curie = curie

    def __str__(self) -> str:
        return f"{self.curie} does not appear to be a CURIE - missing a delimiter"


class DuplicateValueError(ValueError):
    """An error raised with constructing a converter with data containing duplicate values."""

    def __init__(self, duplicates: list[DuplicateSummary]) -> None:
        """Initialize the error."""
        self.duplicates = duplicates

    def _str(self) -> str:
        rv = ""
        for duplicate in self.duplicates:
            rv += f"\n{duplicate.prefix}:\n\t{duplicate.record_1}\n\t{duplicate.record_2}\n"
        return rv


class DuplicateURIPrefixes(DuplicateValueError):
    """An error raised with constructing a converter with data containing duplicate URI prefixes."""

    def __str__(self) -> str:
        return f"Duplicate URI prefixes:\n{self._str()}"


class DuplicatePrefixes(DuplicateValueError):
    """An error raised with constructing a converter with data containing duplicate prefixes."""

    def __str__(self) -> str:
        return f"Duplicate prefixes:\n{self._str()}"


class ConversionError(ValueError):
    """An error raised on conversion."""


class ExpansionError(ConversionError):
    """An error raised on expansion if the prefix can't be looked up."""


class CompressionError(ConversionError):
    """An error raised on expansion if the URI prefix can't be matched."""


class StandardizationError(ValueError):
    """An error raised on standardization."""


class PrefixStandardizationError(StandardizationError):
    """An error raise when a prefix can't be standardized."""


class CURIEStandardizationError(StandardizationError):
    """An error raise when a CURIE can't be standardized."""


class URIStandardizationError(StandardizationError):
    """An error raise when a URI can't be standardized."""


def _get_duplicate_uri_prefixes(records: list[Record]) -> list[DuplicateSummary]:
    return [
        DuplicateSummary(record_1, record_2, uri_prefix)
        for record_1, record_2 in itt.combinations(records, 2)
        for uri_prefix, up2 in itt.product(record_1._all_uri_prefixes, record_2._all_uri_prefixes)
        if uri_prefix == up2
    ]


def _get_duplicate_prefixes(records: list[Record]) -> list[DuplicateSummary]:
    return [
        DuplicateSummary(record_1, record_2, prefix)
        for record_1, record_2 in itt.combinations(records, 2)
        for prefix, p2 in itt.product(record_1._all_prefixes, record_2._all_prefixes)
        if prefix == p2
    ]


def _get_prefix_map(records: list[Record]) -> dict[str, str]:
    rv = {}
    for record in records:
        rv[record.prefix] = record.uri_prefix
        for prefix_synonym in record.prefix_synonyms:
            rv[prefix_synonym] = record.uri_prefix
    return rv


def _get_pattern_map(records: list[Record]) -> dict[str, str]:
    return {record.prefix: record.pattern for record in records if record.pattern}


def _get_reverse_prefix_map(records: list[Record]) -> dict[str, str]:
    rv = {}
    for record in records:
        rv[record.uri_prefix] = record.prefix
        for uri_prefix_synonym in record.uri_prefix_synonyms:
            rv[uri_prefix_synonym] = record.prefix
    return rv


def _get_prefix_synmap(records: list[Record]) -> dict[str, str]:
    rv = {}
    for record in records:
        rv[record.prefix] = record.prefix
        for prefix_synonym in record.prefix_synonyms:
            rv[prefix_synonym] = record.prefix
    return rv


def _prepare(data: LocationOr[X]) -> X:
    if isinstance(data, Path):
        with data.open() as file:
            return cast(X, json.load(file))
    elif isinstance(data, str):
        if any(data.startswith(p) for p in ("https://", "http://", "ftp://")):
            res = requests.get(data, timeout=15)
            res.raise_for_status()
            return cast(X, res.json())
        with open(data) as file:
            return cast(X, json.load(file))
    else:
        return data


class Converter:
    """A cached prefix map data structure.

    .. code-block::

        # Construct a prefix map:
        >>> converter = Converter.from_prefix_map(
        ...     {
        ...         "CHEBI": "http://purl.obolibrary.org/obo/CHEBI_",
        ...         "MONDO": "http://purl.obolibrary.org/obo/MONDO_",
        ...         "GO": "http://purl.obolibrary.org/obo/GO_",
        ...         "OBO": "http://purl.obolibrary.org/obo/",
        ...     }
        ... )

        # Compression and Expansion:
        >>> converter.compress("http://purl.obolibrary.org/obo/CHEBI_1")
        'CHEBI:1'
        >>> converter.expand("CHEBI:1")
        'http://purl.obolibrary.org/obo/CHEBI_1'

        # Example with unparsable URI:
        >>> converter.compress("http://example.com/missing:0000000")

        # Example with missing prefix:
        >>> converter.expand("missing:0000000")
    """

    #: The expansion dictionary with prefixes as keys and priority URI prefixes as values
    prefix_map: dict[str, str]
    #: The mapping from URI prefixes to prefixes
    reverse_prefix_map: dict[str, str]
    #: A prefix trie for efficient parsing of URIs
    trie: StringTrie
    #: A mapping from prefix to regular expression pattern. Not necessarily complete wrt the prefix map.
    #:
    #: .. warning:: patterns are an experimental feature
    pattern_map: dict[str, str]

    def __init__(self, records: list[Record], *, delimiter: str = ":", strict: bool = True) -> None:
        """Instantiate a converter.

        :param records:
            A list of records. If you plan to build a converter incrementally, pass an empty list.
        :param strict:
            If true, raises issues on duplicate URI prefixes
        :param delimiter:
            The delimiter used for CURIEs. Defaults to a colon.
        :raises DuplicatePrefixes: if any records share any synonyms
        :raises DuplicateURIPrefixes: if any records share any URI prefixes
        """
        if strict:
            duplicate_uri_prefixes = _get_duplicate_uri_prefixes(records)
            if duplicate_uri_prefixes:
                raise DuplicateURIPrefixes(duplicate_uri_prefixes)
            duplicate_prefixes = _get_duplicate_prefixes(records)
            if duplicate_prefixes:
                raise DuplicatePrefixes(duplicate_prefixes)

        self.delimiter = delimiter
        self.records = sorted(records, key=lambda r: r.prefix)
        self.prefix_map = _get_prefix_map(records)
        self.synonym_to_prefix = _get_prefix_synmap(records)
        self.reverse_prefix_map = _get_reverse_prefix_map(records)
        self.trie = StringTrie(self.reverse_prefix_map)
        self.pattern_map = _get_pattern_map(records)

    @property
    def bimap(self) -> Mapping[str, str]:
        """Get the bijective mapping between CURIE prefixes and URI prefixes."""
        return {r.prefix: r.uri_prefix for r in self.records}

    def _match_record(
        self, external: Record, case_sensitive: bool = True
    ) -> Mapping[RecordKey, list[str]]:
        """Match the given record to existing records."""
        rv: defaultdict[RecordKey, list[str]] = defaultdict(list)
        for record in self.records:
            # Match CURIE prefixes
            if _eq(external.prefix, record.prefix, case_sensitive=case_sensitive):
                rv[record._key].append("prefix match")
            if _in(external.prefix, record.prefix_synonyms, case_sensitive=case_sensitive):
                rv[record._key].append("prefix match")
            for prefix_synonym in external.prefix_synonyms:
                if _eq(prefix_synonym, record.prefix, case_sensitive=case_sensitive):
                    rv[record._key].append("prefix match")
                if _in(prefix_synonym, record.prefix_synonyms, case_sensitive=case_sensitive):
                    rv[record._key].append("prefix match")

            # Match URI prefixes
            if _eq(external.uri_prefix, record.uri_prefix, case_sensitive=case_sensitive):
                rv[record._key].append("URI prefix match")
            if _in(external.uri_prefix, record.uri_prefix_synonyms, case_sensitive=case_sensitive):
                rv[record._key].append("URI prefix match")
            for uri_prefix_synonym in external.uri_prefix_synonyms:
                if _eq(uri_prefix_synonym, record.uri_prefix, case_sensitive=case_sensitive):
                    rv[record._key].append("URI prefix match")
                if _in(
                    uri_prefix_synonym, record.uri_prefix_synonyms, case_sensitive=case_sensitive
                ):
                    rv[record._key].append("URI prefix match")
        return dict(rv)

    def add_record(self, record: Record, case_sensitive: bool = True, merge: bool = False) -> None:
        """Append a record to the converter."""
        matched = self._match_record(record, case_sensitive=case_sensitive)
        if len(matched) > 1:
            msg = "".join(f"\n  {m} -> {v}" for m, v in matched.items())
            raise ValueError(f"new record has duplicates:{msg}")
        if len(matched) == 1:
            if not merge:
                raise ValueError(f"new record already exists and merge=False: {matched}")

            key = next(iter(matched))
            existing_record = next(r for r in self.records if r._key == key)
            self._merge(record, into=existing_record)
            self._index(existing_record)
        else:
            # Append a new record
            self.records.append(record)
            self._index(record)

    @staticmethod
    def _merge(record: Record, into: Record) -> None:
        for prefix_synonym in itt.chain([record.prefix], record.prefix_synonyms):
            if prefix_synonym not in into._all_prefixes:
                into.prefix_synonyms.append(prefix_synonym)
        into.prefix_synonyms.sort()

        for uri_prefix_synonym in itt.chain([record.uri_prefix], record.uri_prefix_synonyms):
            if uri_prefix_synonym not in into._all_uri_prefixes:
                into.uri_prefix_synonyms.append(uri_prefix_synonym)
        into.uri_prefix_synonyms.sort()

    def _index(self, record: Record) -> None:
        self.prefix_map[record.prefix] = record.uri_prefix
        self.synonym_to_prefix[record.prefix] = record.prefix
        for prefix_synonym in record.prefix_synonyms:
            self.prefix_map[prefix_synonym] = record.uri_prefix
            self.synonym_to_prefix[prefix_synonym] = record.prefix

        self.reverse_prefix_map[record.uri_prefix] = record.prefix
        self.trie[record.uri_prefix] = record.prefix
        for uri_prefix_synonym in record.uri_prefix_synonyms:
            self.reverse_prefix_map[uri_prefix_synonym] = record.prefix
            self.trie[uri_prefix_synonym] = record.prefix

        if record.pattern and record.prefix not in self.pattern_map:
            self.pattern_map[record.prefix] = record.pattern

    def add_prefix(
        self,
        prefix: str,
        uri_prefix: str,
        prefix_synonyms: Optional[Collection[str]] = None,
        uri_prefix_synonyms: Optional[Collection[str]] = None,
        *,
        case_sensitive: bool = True,
        merge: bool = False,
    ) -> None:
        """Append a prefix to the converter.

        :param prefix:
            The prefix to append, e.g., ``go``
        :param uri_prefix:
            The URI prefix to append, e.g., ``http://purl.obolibrary.org/obo/GO_``
        :param prefix_synonyms:
            An optional collection of synonyms for the prefix such as ``gomf``, ``gocc``, etc.
        :param uri_prefix_synonyms:
            An optional collections of synonyms for the URI prefix such as
            ``https://bioregistry.io/go:``, ``http://www.informatics.jax.org/searches/GO.cgi?id=GO:``, etc.
        :param case_sensitive:
            Should prefixes and URI prefixes be compared in a case-sensitive manner when checking
            for uniqueness? Defaults to True.
        :param merge:
            Should this record be merged into an existing record if it uniquely maps to a single
            existing record? When false, will raise an error if one or more existing records can
            be mapped. Defaults to false.

        This can be used to add missing namespaces on-the-fly to an existing converter:

        >>> import curies
        >>> converter = curies.get_obo_converter()
        >>> converter.add_prefix("hgnc", "https://bioregistry.io/hgnc:")
        >>> converter.expand("hgnc:1234")
        'https://bioregistry.io/hgnc:1234'
        >>> converter.expand("GO:0032571")
        'http://purl.obolibrary.org/obo/GO_0032571'

        This can also be used to incrementally build up a converter from scratch:

        >>> import curies
        >>> converter = curies.Converter(records=[])
        >>> converter.add_prefix("hgnc", "https://bioregistry.io/hgnc:")
        >>> converter.expand("hgnc:1234")
        'https://bioregistry.io/hgnc:1234'
        """
        record = Record(
            prefix=prefix,
            uri_prefix=uri_prefix,
            prefix_synonyms=sorted(prefix_synonyms or []),
            uri_prefix_synonyms=sorted(uri_prefix_synonyms or []),
        )
        self.add_record(record, case_sensitive=case_sensitive, merge=merge)

    @classmethod
    def from_extended_prefix_map(
        cls, records: LocationOr[Iterable[Union[Record, dict[str, Any]]]], **kwargs: Any
    ) -> "Converter":
        """Get a converter from a list of dictionaries by creating records out of them.

        :param records:
             One of the following:

            - An iterable of :class:`curies.Record` objects or dictionaries that will
              get converted into record objects that together constitute an extended prefix map
            - A string containing a remote location of a JSON file containg an extended prefix map
            - A string or :class:`pathlib.Path` object corresponding to a local file path to a JSON file
              containing an extended prefix map
        :param kwargs: Keyword arguments to pass to :meth:`curies.Converter.__init__`
        :returns: A converter

        An extended prefix map is a list of dictionaries containing four keys:

        1. A ``prefix`` string
        2. A ``uri_prefix`` string
        3. An optional list of strings ``prefix_synonyms``
        4. An optional list of strings ``uri_prefix_synonyms``

        Across the whole list of dictionaries, there should be uniqueness within
        the union of all ``prefix`` and ``prefix_synonyms`` as well as uniqueness
        within the union of all ``uri_prefix`` and ``uri_prefix_synonyms``.

        >>> epm = [
        ...     {
        ...         "prefix": "CHEBI",
        ...         "prefix_synonyms": ["chebi", "ChEBI"],
        ...         "uri_prefix": "http://purl.obolibrary.org/obo/CHEBI_",
        ...         "uri_prefix_synonyms": [
        ...             "https://www.ebi.ac.uk/chebi/searchId.do?chebiId=CHEBI:"
        ...         ],
        ...     },
        ...     {
        ...         "prefix": "GO",
        ...         "uri_prefix": "http://purl.obolibrary.org/obo/GO_",
        ...     },
        ... ]
        >>> converter = Converter.from_extended_prefix_map(epm)

        Expand using the preferred/canonical prefix:

        >>> converter.expand("CHEBI:138488")
        'http://purl.obolibrary.org/obo/CHEBI_138488'

        Expand using a prefix synonym:

        >>> converter.expand("chebi:138488")
        'http://purl.obolibrary.org/obo/CHEBI_138488'

        Compress using the preferred/canonical URI prefix:

        >>> converter.compress("http://purl.obolibrary.org/obo/CHEBI_138488")
        'CHEBI:138488'

        Compressing using a URI prefix synonym:

        >>> converter.compress("https://www.ebi.ac.uk/chebi/searchId.do?chebiId=CHEBI:138488")
        'CHEBI:138488'

        Example from a remote source:

        >>> url = "https://github.com/biopragmatics/bioregistry/raw/main/exports/contexts/bioregistry.epm.json"
        >>> converter = Converter.from_extended_prefix_map(url)
        """
        return cls(
            records=[
                record if isinstance(record, Record) else Record(**record)
                for record in _prepare(records)
            ],
            **kwargs,
        )

    @classmethod
    def from_priority_prefix_map(
        cls, data: LocationOr[Mapping[str, list[str]]], **kwargs: Any
    ) -> "Converter":
        """Get a converter from a priority prefix map.

        :param data:
            A prefix map where the keys are prefixes (e.g., `chebi`)
            and the values are lists of URI prefixes (e.g., ``http://purl.obolibrary.org/obo/CHEBI_``)
            with the first element of the list being the priority URI prefix for expansions.
        :param kwargs: Keyword arguments to pass to the parent class's init
        :returns: A converter

        >>> priority_prefix_map = {
        ...     "CHEBI": [
        ...         "http://purl.obolibrary.org/obo/CHEBI_",
        ...         "https://www.ebi.ac.uk/chebi/searchId.do?chebiId=CHEBI:",
        ...     ],
        ...     "GO": ["http://purl.obolibrary.org/obo/GO_"],
        ...     "obo": ["http://purl.obolibrary.org/obo/"],
        ... }
        >>> converter = Converter.from_priority_prefix_map(priority_prefix_map)
        >>> converter.expand("CHEBI:138488")
        'http://purl.obolibrary.org/obo/CHEBI_138488'
        >>> converter.compress("http://purl.obolibrary.org/obo/CHEBI_138488")
        'CHEBI:138488'
        >>> converter.compress("https://www.ebi.ac.uk/chebi/searchId.do?chebiId=CHEBI:138488")
        'CHEBI:138488'
        """
        return cls(
            [
                Record(
                    prefix=prefix, uri_prefix=uri_prefixes[0], uri_prefix_synonyms=uri_prefixes[1:]
                )
                for prefix, uri_prefixes in _prepare(data).items()
            ],
            **kwargs,
        )

    @classmethod
    def from_prefix_map(
        cls, prefix_map: LocationOr[Mapping[str, str]], **kwargs: Any
    ) -> "Converter":
        """Get a converter from a simple prefix map.

        :param prefix_map:
            One of the following:

            - A mapping whose keys represent CURIE prefixes and values represent URI prefixes
            - A string containing a remote location of a JSON file containg a prefix map
            - A string or :class:`pathlib.Path` object corresponding to a local file path to a JSON file
              containing a prefix map
        :param kwargs: Keyword arguments to pass to :meth:`curies.Converter.__init__`
        :returns:
            A converter

        >>> converter = Converter.from_prefix_map(
        ...     {
        ...         "CHEBI": "http://purl.obolibrary.org/obo/CHEBI_",
        ...         "MONDO": "http://purl.obolibrary.org/obo/MONDO_",
        ...         "GO": "http://purl.obolibrary.org/obo/GO_",
        ...         "OBO": "http://purl.obolibrary.org/obo/",
        ...     }
        ... )
        >>> converter.expand("CHEBI:138488")
        'http://purl.obolibrary.org/obo/CHEBI_138488'
        >>> converter.compress("http://purl.obolibrary.org/obo/CHEBI_138488")
        'CHEBI:138488'
        """
        return cls(
            [
                Record(prefix=prefix, uri_prefix=uri_prefix)
                for prefix, uri_prefix in _prepare(prefix_map).items()
            ],
            **kwargs,
        )

    @classmethod
    def from_reverse_prefix_map(
        cls, reverse_prefix_map: LocationOr[Mapping[str, str]], **kwargs: Any
    ) -> "Converter":
        """Get a converter from a reverse prefix map.

        :param reverse_prefix_map:
            A mapping whose keys are URI prefixes and whose values are the corresponding prefixes.
            This data structure allow for multiple different URI formats to point to the same
            prefix.
        :param kwargs: Keyword arguments to pass to :meth:`curies.Converter.__init__`
        :return:
            A converter

        >>> converter = Converter.from_reverse_prefix_map(
        ...     {
        ...         "http://purl.obolibrary.org/obo/CHEBI_": "CHEBI",
        ...         "https://www.ebi.ac.uk/chebi/searchId.do?chebiId=": "CHEBI",
        ...         "http://purl.obolibrary.org/obo/MONDO_": "MONDO",
        ...     }
        ... )
        >>> converter.expand("CHEBI:138488")
        'http://purl.obolibrary.org/obo/CHEBI_138488'
        >>> converter.compress("http://purl.obolibrary.org/obo/CHEBI_138488")
        'CHEBI:138488'
        >>> converter.compress("https://www.ebi.ac.uk/chebi/searchId.do?chebiId=138488")
        'CHEBI:138488'

        Altenatively, get content from the internet like

        >>> url = "https://github.com/biopragmatics/bioregistry/raw/main/exports/contexts/bioregistry.rpm.json"
        >>> converter = Converter.from_reverse_prefix_map(url)
        >>> "chebi" in converter.prefix_map
        """
        dd = defaultdict(list)
        for uri_prefix, prefix in _prepare(reverse_prefix_map).items():
            dd[prefix].append(uri_prefix)
        records = []
        for prefix, uri_prefixes in dd.items():
            uri_prefix, *uri_prefix_synonyms = sorted(uri_prefixes, key=len)
            records.append(
                Record(
                    prefix=prefix, uri_prefix=uri_prefix, uri_prefix_synonyms=uri_prefix_synonyms
                )
            )
        return cls(records, **kwargs)

    @classmethod
    def from_jsonld(cls, data: LocationOr[dict[str, Any]], **kwargs: Any) -> "Converter":
        """Get a converter from a JSON-LD object, which contains a prefix map in its ``@context`` key.

        :param data:
            A JSON-LD object
        :param kwargs: Keyword arguments to pass to :meth:`curies.Converter.__init__`
        :return: A converter

        Example from a remote context file:

        >>> base = "https://raw.githubusercontent.com"
        >>> url = f"{base}/biopragmatics/bioregistry/main/exports/contexts/semweb.context.jsonld"
        >>> converter = Converter.from_jsonld(url)
        >>> "rdf" in converter.prefix_map

        .. seealso:: https://www.w3.org/TR/json-ld11/#the-context defines the ``@context`` aspect of JSON-LD
        """
        prefix_map = {}
        for key, value in _prepare(data)["@context"].items():
            # TODO how to handle key == "@base"?
            if not key:
                logger.warning(
                    "The JSON-LD specification says in https://www.w3.org/TR/json-ld/#terms that "
                    "keys are not allowed to be empty strings. The given @context object contained "
                    "an empty string as one of its keys"
                )
                continue
            if key.startswith("@"):
                continue
            if isinstance(value, str):
                prefix_map[key] = value
            elif isinstance(value, dict) and value.get("@prefix") is True:
                prefix_map[key] = value["@id"]
        return cls.from_prefix_map(prefix_map, **kwargs)

    @classmethod
    def from_jsonld_github(
        cls, owner: str, repo: str, *path: str, branch: str = "main", **kwargs: Any
    ) -> "Converter":
        """Construct a remote JSON-LD URL on GitHub then parse with :meth:`Converter.from_jsonld`.

        :param owner: A github repository owner or organization (e.g., ``biopragmatics``)
        :param repo: The name of the repository (e.g., ``bioregistry``)
        :param path: The file path in the GitHub repository to a JSON-LD context file.
        :param branch: The branch from which the file should be downloaded. Defaults to ``main``, for old
            repositories this might need to be changed to ``master``.
        :param kwargs: Keyword arguments to pass to :meth:`curies.Converter.__init__`
        :return:
            A converter
        :raises ValueError:
            If the given path doesn't end in a .jsonld file name

        >>> converter = Converter.from_jsonld_github(
        ...     "biopragmatics",
        ...     "bioregistry",
        ...     "exports",
        ...     "contexts",
        ...     "semweb.context.jsonld",
        ... )
        >>> "rdf" in converter.prefix_map
        True
        """
        if not path or not path[-1].endswith(".jsonld"):
            raise ValueError("final path argument should end with .jsonld")
        rest = "/".join(path)
        url = f"https://raw.githubusercontent.com/{owner}/{repo}/{branch}/{rest}"
        return cls.from_jsonld(url, **kwargs)

    @classmethod
    def from_rdflib(
        cls,
        graph_or_manager: Union["rdflib.Graph", "rdflib.namespace.NamespaceManager"],
        **kwargs: Any,
    ) -> "Converter":
        """Get a converter from an RDFLib graph or namespace manager.

        :param graph_or_manager: A RDFLib graph or manager object
        :param kwargs: Keyword arguments to pass to :meth:`from_prefix_map`
        :return: A converter

        In the following example, a :class:`rdflib.Graph` is created, a namespace
        is bound to it, then a converter is made:

        >>> import rdflib, curies
        >>> graph = rdflib.Graph()
        >>> graph.bind("hgnc", "https://bioregistry.io/hgnc:")
        >>> converter = curies.Converter.from_rdflib(graph)
        >>> converter.expand("hgnc:1234")
        'https://bioregistry.io/hgnc:1234'

        This also works if you directly start with a :class:`rdflib.namespace.NamespaceManager`:

        >>> converter = curies.Converter.from_rdflib(graph.namespace_manager)
        >>> converter.expand("hgnc:1234")
        'https://bioregistry.io/hgnc:1234'
        """
        # it's required to stringify namespace since it's a rdflib.URIRef
        # object, which acts funny if not coerced into a string
        prefix_map = {prefix: str(namespace) for prefix, namespace in graph_or_manager.namespaces()}
        return cls.from_prefix_map(prefix_map, **kwargs)

    @classmethod
    def from_shacl(
        cls,
        graph: Union[str, Path, "rdflib.Graph"],
        format: Optional[str] = None,
        **kwargs: Any,
    ) -> "Converter":
        """Get a converter from SHACL, either in a turtle f.

        :param graph: A RDFLib graph, a Path, a string representing a file path, or a string URL
        :param format: The RDF format, if a file path is given
        :param kwargs: Keyword arguments to pass to :meth:`Converter.__init__`
        :return: A converter
        """
        if isinstance(graph, (str, Path)):
            import rdflib

            temporary_graph = rdflib.Graph()
            temporary_graph.parse(location=graph, format=format)
            graph = temporary_graph

        query = """\
            SELECT ?curie_prefix ?uri_prefix ?pattern
            WHERE {
                ?bnode1 sh:declare ?bnode2 .
                ?bnode2 sh:prefix ?curie_prefix .
                ?bnode2 sh:namespace ?uri_prefix .
                OPTIONAL { ?bnode2 sh:pattern ?pattern . }
            }
        """
        results = graph.query(query)
        records = [
            Record(prefix=str(prefix), uri_prefix=str(uri_prefix), pattern=pattern and str(pattern))
            for prefix, uri_prefix, pattern in results
        ]
        return cls(records, **kwargs)

    def get_prefixes(self, *, include_synonyms: bool = False) -> set[str]:
        """Get the set of prefixes covered by this converter.

        :param include_synonyms: If true, include secondary prefixes.
        :return:
            A set of primary prefixes covered by the converter. If ``include_synonyms`` is
            set to ``True``, secondary prefixes (i.e., ones in :data:`Record.prefix_synonyms`
            are also included
        """
        rv = {record.prefix for record in self.records}
        if include_synonyms:
            rv.update(
                prefix_synonym
                for record in self.records
                for prefix_synonym in record.prefix_synonyms
            )
        return rv

    def get_uri_prefixes(self, *, include_synonyms: bool = False) -> set[str]:
        """Get the set of URI prefixes covered by this converter.

        :param include_synonyms: If true, include secondary prefixes.
        :return:
            A set of primary URI prefixes covered by the converter. If ``include_synonyms`` is
            set to ``True``, secondary URI prefixes (i.e., ones in :data:`Record.uri_prefix_synonyms`
            are also included
        """
        rv = {record.uri_prefix for record in self.records}
        if include_synonyms:
            rv.update(
                uri_prefix_synonym
                for record in self.records
                for uri_prefix_synonym in record.uri_prefix_synonyms
            )
        return rv

    def format_curie(self, prefix: str, identifier: str) -> str:
        """Format a prefix and identifier into a CURIE string."""
        return f"{prefix}{self.delimiter}{identifier}"

    def is_uri(self, s: str) -> bool:
        """Check if the string can be parsed as a URI by this converter.

        :param s: A string that might be a URI
        :returns: If the string can be parsed as a URI by this converter.
            Note that some valid URIs, when passed to this function, will
            result in False if their URI prefixes are not registered with this
            converter.

        >>> import curies
        >>> converter = curies.get_obo_converter()
        >>> converter.is_uri("http://purl.obolibrary.org/obo/GO_1234567")
        True
        >>> converter.is_uri("GO:1234567")
        False

        The following is a valid URI, but the prefix is not registered
        with the converter based on the OBO Foundry prefix map, so it returns
        False.

        >>> converter.is_uri("http://proteopedia.org/wiki/index.php/2gc4")
        False
        """
        return self.compress(s) is not None

    # docstr-coverage:excused `overload`
    @overload
    def compress_or_standardize(
        self, uri_or_curie: str, *, strict: Literal[True] = True, passthrough: bool = ...
    ) -> str: ...

    # docstr-coverage:excused `overload`
    @overload
    def compress_or_standardize(
        self,
        uri_or_curie: str,
        *,
        strict: Literal[False] = False,
        passthrough: Literal[True] = True,
    ) -> str: ...

    # docstr-coverage:excused `overload`
    @overload
    def compress_or_standardize(
        self,
        uri_or_curie: str,
        *,
        strict: Literal[False] = False,
        passthrough: Literal[False] = False,
    ) -> Optional[str]: ...

    def compress_or_standardize(
        self, uri_or_curie: str, *, strict: bool = False, passthrough: bool = False
    ) -> Optional[str]:
        """Compress a URI or standardize a CURIE.

        :param uri_or_curie:
            A string representing a compact URI (CURIE) or a URI.
        :param strict: If true and the string is neither a URI that can be compressed nor a CURIE that can be
            standardized, returns an error. Defaults to false.
        :param passthrough: If true, strict is false, and the string is neither a URI that can be compressed
            nor a CURIE that can be standardized, return the input. Defaults to false.
        :returns:
            If the string is a URI, and it can be compressed, returns the corresponding CURIE.
            If the string is a CURIE, and it can be standardized, returns the standard CURIE.
        :raises CompressionError:
            If strict is true and the URI can't be compressed

        >>> from curies import Converter, Record
        >>> converter = Converter.from_extended_prefix_map(
        ...     [
        ...         Record(
        ...             prefix="CHEBI",
        ...             prefix_synonyms=["chebi"],
        ...             uri_prefix="http://purl.obolibrary.org/obo/CHEBI_",
        ...             uri_prefix_synonyms=["https://identifiers.org/chebi:"],
        ...         ),
        ...     ]
        ... )
        >>> converter.compress_or_standardize("http://purl.obolibrary.org/obo/CHEBI_138488")
        'CHEBI:138488'
        >>> converter.compress_or_standardize("https://identifiers.org/chebi:138488")
        'CHEBI:138488'

        >>> converter.compress_or_standardize("CHEBI:138488")
        'CHEBI:138488'
        >>> converter.compress_or_standardize("chebi:138488")
        'CHEBI:138488'

        >>> converter.compress_or_standardize("missing:0000000")
        >>> converter.compress_or_standardize("https://example.com/missing:0000000")
        """
        if self.is_uri(uri_or_curie):
            return self.compress(uri_or_curie, strict=True)
        if self.is_curie(uri_or_curie):
            return self.standardize_curie(uri_or_curie, strict=True)
        if strict:
            raise CompressionError(uri_or_curie)
        if passthrough:
            return uri_or_curie
        return None

    def compress_strict(self, uri: str) -> str:
        """Compress a URI to a CURIE, and raise an error of not possible."""
        return self.compress(uri, strict=True)

    # docstr-coverage:excused `overload`
    @overload
    def compress(
        self, uri: str, *, strict: Literal[True] = True, passthrough: bool = ...
    ) -> str: ...

    # docstr-coverage:excused `overload`
    @overload
    def compress(
        self, uri: str, *, strict: Literal[False] = False, passthrough: Literal[True] = True
    ) -> str: ...

    # docstr-coverage:excused `overload`
    @overload
    def compress(
        self, uri: str, *, strict: Literal[False] = False, passthrough: Literal[False] = False
    ) -> Optional[str]: ...

    def compress(
        self, uri: str, *, strict: bool = False, passthrough: bool = False
    ) -> Optional[str]:
        """Compress a URI to a CURIE, if possible.

        :param uri:
            A string representing a valid uniform resource identifier (URI)
        :param strict: If true and the URI can't be compressed, returns an error. Defaults to false.
        :param passthrough: If true, strict is false, and the URI can't be compressed, return the input.
            Defaults to false.
        :returns:
            A compact URI if this converter could find an appropriate URI prefix, otherwise none.
        :raises CompressionError:
            If strict is set to true and the URI can't be compressed

        >>> from curies import Converter
        >>> converter = Converter.from_prefix_map(
        ...     {
        ...         "CHEBI": "http://purl.obolibrary.org/obo/CHEBI_",
        ...         "MONDO": "http://purl.obolibrary.org/obo/MONDO_",
        ...         "GO": "http://purl.obolibrary.org/obo/GO_",
        ...         "OBO": "http://purl.obolibrary.org/obo/",
        ...     }
        ... )
        >>> converter.compress("http://purl.obolibrary.org/obo/GO_0032571")
        'GO:0032571'
        >>> converter.compress("http://purl.obolibrary.org/obo/go.owl")
        'OBO:go.owl'
        >>> converter.compress("http://example.org/missing:0000000")

        .. note::

            If there are partially overlapping *URI prefixes* in this converter
            (e.g., ``http://purl.obolibrary.org/obo/GO_`` for the prefix ``GO`` and
            ``http://purl.obolibrary.org/obo/`` for the prefix ``OBO``), the longest
            URI prefix will always be matched. For example, parsing
            ``http://purl.obolibrary.org/obo/GO_0032571`` will return ``GO:0032571``
            instead of ``OBO:GO_0032571``.
        """
        prefix, identifier = self.parse_uri(uri)
        if prefix and identifier:
            return self.format_curie(prefix, identifier)
        if strict:
            raise CompressionError(uri)
        if passthrough:
            return uri
        return None

    def parse_uri(self, uri: str) -> Union[ReferenceTuple, tuple[None, None]]:
        """Compress a URI to a CURIE pair.

        :param uri:
            A string representing a valid uniform resource identifier (URI)
        :returns:
            A CURIE pair if the URI could be parsed, otherwise a pair of None's

        >>> from curies import Converter
        >>> converter = Converter.from_prefix_map(
        ...     {
        ...         "CHEBI": "http://purl.obolibrary.org/obo/CHEBI_",
        ...         "MONDO": "http://purl.obolibrary.org/obo/MONDO_",
        ...         "GO": "http://purl.obolibrary.org/obo/GO_",
        ...     }
        ... )
        >>> converter.parse_uri("http://purl.obolibrary.org/obo/CHEBI_138488")
        ReferenceTuple(prefix='CHEBI', identifier='138488')
        >>> converter.parse_uri("http://example.org/missing:0000000")
        (None, None)
        """
        try:
            value, prefix = self.trie.longest_prefix_item(uri)
        except KeyError:
            return None, None
        else:
            return ReferenceTuple(prefix, uri[len(value) :])

    def is_curie(self, s: str) -> bool:
        """Check if the string can be parsed as a CURIE by this converter.

        :param s: A string that might be a CURIE
        :returns: If the string can be parsed as a CURIE by this converter.
            Note that some valid CURIEs, when passed to this function, will
            result in False if their prefixes are not registered with this
            converter.

        >>> import curies
        >>> converter = curies.get_obo_converter()
        >>> converter.is_curie("GO:1234567")
        True
        >>> converter.is_curie("http://purl.obolibrary.org/obo/GO_1234567")
        False

        The following is a valid CURIE, but the prefix is not registered
        with the converter based on the OBO Foundry prefix map, so it returns
        False.

        >>> converter.is_curie("pdb:2gc4")
        False
        """
        try:
            return self.expand(s) is not None
        except ValueError:
            return False

    # docstr-coverage:excused `overload`
    @overload
    def expand_or_standardize(
        self, curie_or_uri: str, *, strict: Literal[True] = True, passthrough: bool = ...
    ) -> str: ...

    # docstr-coverage:excused `overload`
    @overload
    def expand_or_standardize(
        self,
        curie_or_uri: str,
        *,
        strict: Literal[False] = False,
        passthrough: Literal[True] = True,
    ) -> str: ...

    # docstr-coverage:excused `overload`
    @overload
    def expand_or_standardize(
        self,
        curie_or_uri: str,
        *,
        strict: Literal[False] = False,
        passthrough: Literal[False] = False,
    ) -> Optional[str]: ...

    def expand_or_standardize(
        self, curie_or_uri: str, *, strict: bool = False, passthrough: bool = False
    ) -> Optional[str]:
        """Expand a CURIE or standardize a URI.

        :param curie_or_uri:
            A string representing a compact URI (CURIE) or a URI.
        :param strict: If true and the string is neither a CURIE that can be expanded nor a URI that can be
            standardized, returns an error. Defaults to false.
        :param passthrough: If true, strict is false, and the string is neither a CURIE that can be expanded
            nor a URI that can be standardized, return the input. Defaults to false.
        :returns:
            If the string is a CURIE, and it can be expanded, returns the corresponding URI.
            If the string is a URI, and it can be standardized, returns the standard URI.
        :raises ExpansionError:
            If strict is true and the CURIE can't be expanded

        >>> from curies import Converter, Record
        >>> converter = Converter.from_extended_prefix_map(
        ...     [
        ...         Record(
        ...             prefix="CHEBI",
        ...             prefix_synonyms=["chebi"],
        ...             uri_prefix="http://purl.obolibrary.org/obo/CHEBI_",
        ...             uri_prefix_synonyms=["https://identifiers.org/chebi:"],
        ...         ),
        ...     ]
        ... )
        >>> converter.expand_or_standardize("CHEBI:138488")
        'http://purl.obolibrary.org/obo/CHEBI_138488'
         >>> converter.expand_or_standardize("chebi:138488")
        'http://purl.obolibrary.org/obo/CHEBI_138488'

        >>> converter.expand_or_standardize("http://purl.obolibrary.org/obo/CHEBI_138488")
        'http://purl.obolibrary.org/obo/CHEBI_138488'
        >>> converter.expand_or_standardize("https://identifiers.org/chebi:138488")
        'http://purl.obolibrary.org/obo/CHEBI_138488'

        >>> converter.expand_or_standardize("missing:0000000")
        >>> converter.expand_or_standardize("https://example.com/missing:0000000")
        """
        if self.is_curie(curie_or_uri):
            return self.expand(curie_or_uri, strict=True)
        if self.is_uri(curie_or_uri):
            return self.standardize_uri(curie_or_uri, strict=True)
        if strict:
            raise ExpansionError(curie_or_uri)
        if passthrough:
            return curie_or_uri
        return None

    def expand_strict(self, curie: str) -> str:
        """Expand a CURIE to a URI, and raise an error of not possible."""
        return self.expand(curie, strict=True)

    # docstr-coverage:excused `overload`
    @overload
    def expand(
        self, curie: str, *, strict: Literal[True] = True, passthrough: bool = ...
    ) -> str: ...

    # docstr-coverage:excused `overload`
    @overload
    def expand(
        self, curie: str, *, strict: Literal[False] = False, passthrough: Literal[True] = True
    ) -> str: ...

    # docstr-coverage:excused `overload`
    @overload
    def expand(
        self, curie: str, *, strict: Literal[False] = False, passthrough: Literal[False] = False
    ) -> Optional[str]: ...

    def expand(
        self, curie: str, *, strict: bool = False, passthrough: bool = False
    ) -> Optional[str]:
        """Expand a CURIE to a URI, if possible.

        :param curie:
            A string representing a compact URI (CURIE)
        :param strict: If true and the CURIE can't be expanded, returns an error. Defaults to false.
        :param passthrough: If true, strict is false, and the CURIE can't be expanded, return the input.
            Defaults to false. If your strings can either be a CURIE _or_ a URI, consider using
            :meth:`Converter.expand_or_standardize` instead.
        :returns:
            A URI if this converter contains a URI prefix for the prefix in this CURIE
        :raises ExpansionError:
            If strict is true and the CURIE can't be expanded

        >>> from curies import Converter
        >>> converter = Converter.from_prefix_map(
        ...     {
        ...         "CHEBI": "http://purl.obolibrary.org/obo/CHEBI_",
        ...         "MONDO": "http://purl.obolibrary.org/obo/MONDO_",
        ...         "GO": "http://purl.obolibrary.org/obo/GO_",
        ...     }
        ... )
        >>> converter.expand("CHEBI:138488")
        'http://purl.obolibrary.org/obo/CHEBI_138488'
        >>> converter.expand("missing:0000000")
        """
        prefix, identifier = self.parse_curie(curie)
        rv = self.expand_pair(prefix, identifier)
        if rv:
            return rv
        if strict:
            raise ExpansionError(curie)
        if passthrough:
            return curie
        return None

    def expand_all(self, curie: str) -> Optional[Collection[str]]:
        """Expand a CURIE pair to all possible URIs.

        :param curie:
            A string representing a compact URI
        :returns:
            A list of URIs that this converter can create for the given CURIE. The
            first entry is the "standard" URI then others are based on URI prefix
            synonyms. If the prefix is not registered to this converter, none is
            returned.

        >>> priority_prefix_map = {
        ...     "CHEBI": [
        ...         "http://purl.obolibrary.org/obo/CHEBI_",
        ...         "https://www.ebi.ac.uk/chebi/searchId.do?chebiId=CHEBI:",
        ...     ],
        ... }
        >>> converter = Converter.from_priority_prefix_map(priority_prefix_map)
        >>> converter.expand_all("CHEBI:138488")
        ['http://purl.obolibrary.org/obo/CHEBI_138488', 'https://www.ebi.ac.uk/chebi/searchId.do?chebiId=CHEBI:138488']
        >>> converter.expand_all("NOPE:NOPE") is None
        True
        """
        prefix, identifier = self.parse_curie(curie)
        return self.expand_pair_all(prefix, identifier)

    def parse_curie(self, curie: str) -> ReferenceTuple:
        """Parse a CURIE."""
        return ReferenceTuple.from_curie(curie, sep=self.delimiter)

    def expand_pair(self, prefix: str, identifier: str) -> Optional[str]:
        """Expand a CURIE pair to the standard URI.

        :param prefix:
            The prefix of the CURIE
        :param identifier:
            The local unique identifier of the CURIE
        :returns:
            A URI if this converter contains a URI prefix for the prefix in this CURIE

        >>> from curies import Converter
        >>> converter = Converter.from_prefix_map(
        ...     {
        ...         "CHEBI": "http://purl.obolibrary.org/obo/CHEBI_",
        ...         "MONDO": "http://purl.obolibrary.org/obo/MONDO_",
        ...         "GO": "http://purl.obolibrary.org/obo/GO_",
        ...     }
        ... )
        >>> converter.expand_pair("CHEBI", "138488")
        'http://purl.obolibrary.org/obo/CHEBI_138488'
        >>> converter.expand_pair("missing", "0000000")
        """
        uri_prefix = self.prefix_map.get(prefix)
        if uri_prefix is None:
            return None
        return uri_prefix + identifier

    def expand_pair_all(self, prefix: str, identifier: str) -> Optional[Collection[str]]:
        """Expand a CURIE pair to all possible URIs.

        :param prefix:
            The prefix of the CURIE
        :param identifier:
            The local unique identifier of the CURIE
        :returns:
            A list of URIs that this converter can create for the given CURIE. The
            first entry is the "standard" URI then others are based on URI prefix
            synonyms. If the prefix is not registered to this converter, none is
            returned.

        >>> priority_prefix_map = {
        ...     "CHEBI": [
        ...         "http://purl.obolibrary.org/obo/CHEBI_",
        ...         "https://www.ebi.ac.uk/chebi/searchId.do?chebiId=CHEBI:",
        ...     ],
        ... }
        >>> converter = Converter.from_priority_prefix_map(priority_prefix_map)
        >>> converter.expand_pair_all("CHEBI", "138488")
        ['http://purl.obolibrary.org/obo/CHEBI_138488', 'https://www.ebi.ac.uk/chebi/searchId.do?chebiId=CHEBI:138488']
        >>> converter.expand_pair_all("NOPE", "NOPE") is None
        True
        """
        record = self.get_record(prefix)
        if record is None:
            return None
        rv = [record.uri_prefix + identifier]
        for uri_prefix_synonyms in record.uri_prefix_synonyms:
            rv.append(uri_prefix_synonyms + identifier)
        return rv

    # docstr-coverage:excused `overload`
    @overload
    def standardize_prefix(
        self, prefix: str, *, strict: Literal[True] = True, passthrough: bool = False
    ) -> str: ...

    # docstr-coverage:excused `overload`
    @overload
    def standardize_prefix(
        self, prefix: str, *, strict: Literal[False] = False, passthrough: Literal[True] = True
    ) -> str: ...

    # docstr-coverage:excused `overload`
    @overload
    def standardize_prefix(
        self, prefix: str, *, strict: Literal[False] = False, passthrough: Literal[False] = False
    ) -> Optional[str]: ...

    def standardize_prefix(
        self, prefix: str, *, strict: bool = False, passthrough: bool = False
    ) -> Optional[str]:
        """Standardize a prefix.

        :param prefix:
            The prefix of the CURIE
        :param strict: If true and the prefix can't be standardized, returns an error. Defaults to false.
        :param passthrough: If true, strict is false, and the prefix can't be standardized, return the input.
            Defaults to false.
        :returns:
            The standardized version of this prefix wrt this converter.
            If the prefix is not registered in this converter, returns none.
        :raises PrefixStandardizationError:
            If strict is true and the prefix can't be standardied

        >>> from curies import Converter, Record
        >>> converter = Converter.from_extended_prefix_map(
        ...     [
        ...         Record(prefix="CHEBI", prefix_synonyms=["chebi"], uri_prefix="..."),
        ...     ]
        ... )
        >>> converter.standardize_prefix("chebi")
        'CHEBI'
        >>> converter.standardize_prefix("CHEBI")
        'CHEBI'
        >>> converter.standardize_prefix("NOPE") is None
        True
        >>> converter.standardize_prefix("NOPE", passthrough=True)
        'NOPE'
        """
        rv = self.synonym_to_prefix.get(prefix)
        if rv:
            return rv
        if strict:
            raise PrefixStandardizationError(prefix)
        if passthrough:
            return prefix
        return None

    # docstr-coverage:excused `overload`
    @overload
    def standardize_curie(
        self, curie: str, *, strict: Literal[True] = True, passthrough: bool = False
    ) -> str: ...

    # docstr-coverage:excused `overload`
    @overload
    def standardize_curie(
        self, curie: str, *, strict: Literal[False] = False, passthrough: Literal[True] = True
    ) -> str: ...

    # docstr-coverage:excused `overload`
    @overload
    def standardize_curie(
        self, curie: str, *, strict: Literal[False] = False, passthrough: Literal[False] = False
    ) -> Optional[str]: ...

    def standardize_curie(
        self, curie: str, *, strict: bool = False, passthrough: bool = False
    ) -> Optional[str]:
        """Standardize a CURIE.

        :param curie:
            A string representing a compact URI (CURIE)
        :param strict: If true and the CURIE can't be standardized, returns an error. Defaults to false.
        :param passthrough: If true, strict is false, and the CURIE can't be standardized, return the input.
            Defaults to false.
        :returns:
            A standardized version of the CURIE in case a prefix synonym was used.
            Note that this function is idempotent, i.e., if you give an already
            standard CURIE, it will just return it as is. If the CURIE can't be parsed
            with respect to the records in the converter, None is returned.
        :raises CURIEStandardizationError:
            If strict is true and the CURIE can't be standardized

        >>> from curies import Converter, Record
        >>> converter = Converter.from_extended_prefix_map(
        ...     [
        ...         Record(
        ...             prefix="CHEBI",
        ...             prefix_synonyms=["chebi"],
        ...             uri_prefix="http://purl.obolibrary.org/obo/CHEBI_",
        ...         ),
        ...     ]
        ... )
        >>> converter.standardize_curie("chebi:138488")
        'CHEBI:138488'
        >>> converter.standardize_curie("CHEBI:138488")
        'CHEBI:138488'
        >>> converter.standardize_curie("NOPE:NOPE") is None
        True
        >>> converter.standardize_curie("NOPE:NOPE", passthrough=True)
        'NOPE:NOPE'
        """
        prefix, identifier = self.parse_curie(curie)
        norm_prefix = self.standardize_prefix(prefix)
        if norm_prefix is not None:
            return self.format_curie(norm_prefix, identifier)
        if strict:
            raise CURIEStandardizationError(curie)
        if passthrough:
            return curie
        return None

    # docstr-coverage:excused `overload`
    @overload
    def standardize_uri(
        self, uri: str, *, strict: Literal[True] = True, passthrough: bool = False
    ) -> str: ...

    # docstr-coverage:excused `overload`
    @overload
    def standardize_uri(
        self, uri: str, *, strict: Literal[False] = False, passthrough: Literal[True] = True
    ) -> str: ...

    # docstr-coverage:excused `overload`
    @overload
    def standardize_uri(
        self, uri: str, *, strict: Literal[False] = False, passthrough: Literal[False] = False
    ) -> Optional[str]: ...

    def standardize_uri(
        self, uri: str, *, strict: bool = False, passthrough: bool = False
    ) -> Optional[str]:
        """Standardize a URI.

        :param uri:
            A string representing a valid uniform resource identifier (URI)
        :param strict: If true and the URI can't be standardized, returns an error. Defaults to false.
        :param passthrough: If true, strict is false, and the URI can't be standardized, return the input.
            Defaults to false.
        :returns:
            A standardized version of the URI in case a URI prefix synonym was used.
            Note that this function is idempotent, i.e., if you give an already
            standard URI, it will just return it as is. If the URI can't be parsed
            with respect to the records in the converter, None is returned.
        :raises URIStandardizationError:
            If strict is true and the URI can't be standardized

        >>> from curies import Converter, Record
        >>> converter = Converter.from_extended_prefix_map(
        ...     [
        ...         Record(
        ...             prefix="CHEBI",
        ...             uri_prefix="http://purl.obolibrary.org/obo/CHEBI_",
        ...             uri_prefix_synonyms=[
        ...                 "https://www.ebi.ac.uk/chebi/searchId.do?chebiId=CHEBI:",
        ...             ],
        ...         ),
        ...     ]
        ... )
        >>> converter.standardize_uri(
        ...     "https://www.ebi.ac.uk/chebi/searchId.do?chebiId=CHEBI:138488"
        ... )
        'http://purl.obolibrary.org/obo/CHEBI_138488'
        >>> converter.standardize_uri("http://purl.obolibrary.org/obo/CHEBI_138488")
        'http://purl.obolibrary.org/obo/CHEBI_138488'
        >>> converter.standardize_uri("http://example.org/NOPE") is None
        True
        >>> converter.standardize_uri("http://example.org/NOPE", passthrough=True)
        'http://example.org/NOPE'
        """
        prefix, identifier = self.parse_uri(uri)
        if prefix and identifier:
            # prefix is ensured to be in self.prefix_map because of successful parse
            return self.prefix_map[prefix] + identifier
        if strict:
            raise URIStandardizationError(uri)
        if passthrough:
            return uri
        return None

    def pd_compress(
        self,
        df: "pandas.DataFrame",
        column: Union[str, int],
        target_column: Union[None, str, int] = None,
        strict: bool = False,
        passthrough: bool = False,
        ambiguous: bool = False,
    ) -> None:
        """Convert all URIs in the given column to CURIEs.

        :param df: A pandas DataFrame
        :param column: The column in the dataframe containing URIs to convert to CURIEs.
        :param target_column: The column to put the results in. Defaults to input column.
        :param strict: If true and the URI can't be compressed, returns an error. Defaults to false.
        :param passthrough: If true, strict is false, and the URI can't be compressed, return the input.
            Defaults to false.
        :param ambiguous: If true, consider the column as containing either CURIEs or URIs.
        """
        pre_func = self.compress_or_standardize if ambiguous else self.compress
        func = partial(pre_func, strict=strict, passthrough=passthrough)  # type:ignore
        df[column if target_column is None else target_column] = df[column].map(func)

    def pd_expand(
        self,
        df: "pandas.DataFrame",
        column: Union[str, int],
        target_column: Union[None, str, int] = None,
        strict: bool = False,
        passthrough: bool = False,
        ambiguous: bool = False,
    ) -> None:
        """Convert all CURIEs in the given column to URIs.

        :param df: A pandas DataFrame
        :param column: The column in the dataframe containing CURIEs to convert to URIs.
        :param target_column: The column to put the results in. Defaults to input column.
        :param strict: If true and the CURIE can't be expanded, returns an error. Defaults to false.
        :param passthrough: If true, strict is false, and the CURIE can't be expanded, return the input.
            Defaults to false.
        :param ambiguous: If true, consider the column as containing either CURIEs or URIs.
        """
        pre_func = self.expand_or_standardize if ambiguous else self.expand
        func = partial(pre_func, strict=strict, passthrough=passthrough)  # type:ignore
        df[column if target_column is None else target_column] = df[column].map(func)

    def pd_standardize_prefix(
        self,
        df: "pandas.DataFrame",
        *,
        column: Union[str, int],
        target_column: Union[None, str, int] = None,
        strict: bool = False,
        passthrough: bool = False,
    ) -> None:
        """Standardize all prefixes in the given column.

        :param df: A pandas DataFrame
        :param column: The column in the dataframe containing prefixes to standardize.
        :param target_column: The column to put the results in. Defaults to input column.
        :param strict: If true and any prefix can't be standardized, returns an error. Defaults to false.
        :param passthrough: If true, strict is false, and any prefix can't be standardized, return the input.
            Defaults to false.
        """
        func = partial(self.standardize_prefix, strict=strict, passthrough=passthrough)
        df[column if target_column is None else target_column] = df[column].map(func)

    def pd_standardize_curie(
        self,
        df: "pandas.DataFrame",
        *,
        column: Union[str, int],
        target_column: Union[None, str, int] = None,
        strict: bool = False,
        passthrough: bool = False,
    ) -> None:
        r"""Standardize all CURIEs in the given column.

        :param df: A pandas DataFrame
        :param column: The column in the dataframe containing CURIEs to standardize.
        :param target_column: The column to put the results in. Defaults to input column.
        :param strict: If true and any CURIE can't be standardized, returns an error. Defaults to false.
        :param passthrough: If true, strict is false, and any CURIE can't be standardized, return the input.
            Defaults to false.

        The Disease Ontology curates mappings to other semantic spaces and distributes them in the
        tabular SSSOM format. However, they use a wide variety of non-standard prefixes for referring
        to external vocabularies like SNOMED-CT. The Bioregistry contains these synonyms to support
        reconciliation. The following example shows how the SSSOM mappings dataframe can be loaded
        and this function applied to the mapping ``object_id`` column (in place).

        >>> import curies
        >>> import pandas as pd
        >>> commit = "faca4fc335f9a61902b9c47a1facd52a0d3d2f8b"
        >>> url = f"https://raw.githubusercontent.com/mapping-commons/disease-mappings/{commit}/mappings/doid.sssom.tsv"
        >>> df = pd.read_csv(url, sep="\t", comment="#")
        >>> converter = curies.get_bioregistry_converter()
        >>> converter.pd_standardize_curie(df, column="object_id")
        """
        func = partial(self.standardize_curie, strict=strict, passthrough=passthrough)
        df[column if target_column is None else target_column] = df[column].map(func)

    def pd_standardize_uri(
        self,
        df: "pandas.DataFrame",
        *,
        column: Union[str, int],
        target_column: Union[None, str, int] = None,
        strict: bool = False,
        passthrough: bool = False,
    ) -> None:
        """Standardize all URIs in the given column.

        :param df: A pandas DataFrame
        :param column: The column in the dataframe containing URIs to standardize.
        :param target_column: The column to put the results in. Defaults to input column.
        :param strict: If true and any URI can't be standardized, returns an error. Defaults to false.
        :param passthrough: If true, strict is false, and any URI can't be standardized, return the input.
            Defaults to false.
        """
        func = partial(self.standardize_uri, strict=strict, passthrough=passthrough)
        df[column if target_column is None else target_column] = df[column].map(func)

    def file_compress(
        self,
        path: Union[str, Path],
        column: int,
        *,
        sep: Optional[str] = None,
        header: bool = True,
        strict: bool = False,
        passthrough: bool = False,
        ambiguous: bool = False,
    ) -> None:
        """Convert all URIs in the given column of a CSV file to CURIEs.

        :param path: A pandas DataFrame
        :param column: The column in the dataframe containing URIs to convert to CURIEs.
        :param sep: The delimiter of the CSV file, defaults to tab
        :param header: Does the file have a header row?
        :param strict: If true and the URI can't be compressed, returns an error. Defaults to false.
        :param passthrough: If true, strict is false, and the URI can't be compressed, return the input.
            Defaults to false.
        :param ambiguous: If true, consider the column as containing either CURIEs or URIs.
        """
        pre_func = self.compress_or_standardize if ambiguous else self.compress
        func = partial(pre_func, strict=strict, passthrough=passthrough)  # type:ignore
        self._file_helper(func, path=path, column=column, sep=sep, header=header)

    def file_expand(
        self,
        path: Union[str, Path],
        column: int,
        *,
        sep: Optional[str] = None,
        header: bool = True,
        strict: bool = False,
        passthrough: bool = False,
        ambiguous: bool = False,
    ) -> None:
        """Convert all CURIEs in the given column of a CSV file to URIs.

        :param path: A pandas DataFrame
        :param column: The column in the dataframe containing CURIEs to convert to URIs.
        :param sep: The delimiter of the CSV file, defaults to tab
        :param header: Does the file have a header row?
        :param strict: If true and the CURIE can't be expanded, returns an error. Defaults to false.
        :param passthrough: If true, strict is false, and the CURIE can't be expanded, return the input.
            Defaults to false.
        :param ambiguous: If true, consider the column as containing either CURIEs or URIs.
        """
        pre_func = self.expand_or_standardize if ambiguous else self.expand
        func = partial(pre_func, strict=strict, passthrough=passthrough)  # type:ignore
        self._file_helper(func, path=path, column=column, sep=sep, header=header)

    @staticmethod
    def _file_helper(
        func: Callable[[str], Optional[str]],
        path: Union[str, Path],
        column: int,
        sep: Optional[str] = None,
        header: bool = True,
    ) -> None:
        path = Path(path).expanduser().resolve()
        rows = []
        delimiter = sep or "\t"
        with path.open() as file_in:
            reader = csv.reader(file_in, delimiter=delimiter)
            _header = next(reader) if header else None
            for row in reader:
                row[column] = func(row[column]) or ""
                rows.append(row)
        with path.open("w") as file_out:
            writer = csv.writer(file_out, delimiter=delimiter)
            if _header:
                writer.writerow(_header)
            writer.writerows(rows)

    def get_record(self, prefix: str) -> Optional[Record]:
        """Get the record for the prefix."""
        # TODO better data structure for this
        for record in self.records:
            if record.prefix == prefix or prefix in record.prefix_synonyms:
                return record
        return None

    def get_subconverter(self, prefixes: Iterable[str]) -> "Converter":
        r"""Get a converter with a subset of prefixes.

        :param prefixes: A list of prefixes to keep from this converter. These can
            correspond either to preferred CURIE prefixes or CURIE prefix synonyms.
        :returns: A new, slimmed down converter

        This functionality is useful for downstream applications like the following:

        1. You load a comprehensive extended prefix map, e.g., from the Bioregistry using
           :func:`curies.get_bioregistry_converter()`.
        2. You load some data that conforms to this prefix map by convention. This
           is often the case for semantic mappings stored in the
           `SSSOM format <https://github.com/mapping-commons/sssom>`_.
        3. You extract the list of prefixes *actually* used within your data
        4. You subset the detailed extended prefix map to only include prefixes
           relevant for your data
        5. You make some kind of output of the subsetted extended prefix map to
           go with your data. Effectively, this is a way of reconciling data. This
           is especially effective when using the Bioregistry or other comprehensive
           extended prefix maps.

        Here's a concrete example of doing this (which also includes a bit of data science)
        to do this on the SSSOM mappings from the `Disease Ontology <https://disease-ontology.org/>`_
        project.

        >>> import curies
        >>> import pandas as pd
        >>> import itertools as itt
        >>> commit = "faca4fc335f9a61902b9c47a1facd52a0d3d2f8b"
        >>> url = f"https://raw.githubusercontent.com/mapping-commons/disease-mappings/{commit}/mappings/doid.sssom.tsv"
        >>> df = pd.read_csv(url, sep="\t", comment="#")
        >>> prefixes = {
        ...     curies.Reference.from_curie(curie).prefix
        ...     for column in ["subject_id", "predicate_id", "object_id"]
        ...     for curie in df[column]
        ... }
        >>> converter = curies.get_bioregistry_converter()
        >>> slim_converter = converter.get_subconverter(prefixes)
        """
        prefixes = set(prefixes)
        records = [
            record
            for record in self.records
            if any(prefix in prefixes for prefix in record._all_prefixes)
        ]
        return Converter(records)


def _eq(a: str, b: str, case_sensitive: bool) -> bool:
    if case_sensitive:
        return a == b
    return a.casefold() == b.casefold()


def _in(a: str, bs: Iterable[str], case_sensitive: bool) -> bool:
    if case_sensitive:
        return a in bs
    nfa = a.casefold()
    return any(nfa == b.casefold() for b in bs)


def chain(converters: Sequence[Converter], *, case_sensitive: bool = True) -> Converter:
    """Chain several converters.

    :param converters: A list or tuple of converters
    :param case_sensitive: If false, will not allow case-sensitive duplicates
    :returns:
        A converter that looks up one at a time in the other converters.
    :raises ValueError:
        If there are no converters

    Chain is the perfect tool if you want to override parts of an existing extended
    prefix map. For example, if you want to use most of the Bioregistry, but you
    would like to specify a custom URI prefix (e.g., using Identifiers.org), you
    can do the following:

    >>> import curies
    >>> bioregistry_converter = curies.get_bioregistry_converter()
    >>> overrides = curies.load_prefix_map({"pubmed": "https://identifiers.org/pubmed:"})
    >>> converter = curies.chain([overrides, bioregistry_converter])
    >>> converter.bimap["pubmed"]
    'https://identifiers.org/pubmed:'

    Similarly, this also works if you want to override a prefix. Keep in mind for this to work
    with a simple prefix map, you need to make sure the URI prefix matches in each converter,
    otherwise you will get duplicates:

    >>> overrides = curies.load_prefix_map({"PMID": "https://www.ncbi.nlm.nih.gov/pubmed/"})
    >>> converter = chain([overrides, bioregistry_converter])
    >>> converter.bimap["PMID"]
    'https://www.ncbi.nlm.nih.gov/pubmed/'

    A safer way is to specify your override using an extended prefix map, which can tie together
    prefix synonyms and URI prefix synonyms:

    >>> import curies
    >>> from curies import Converter, chain, get_bioregistry_converter
    >>> overrides = curies.load_extended_prefix_map(
    ...     [
    ...         {
    ...             "prefix": "PMID",
    ...             "prefix_synonyms": ["pubmed", "PubMed"],
    ...             "uri_prefix": "https://www.ncbi.nlm.nih.gov/pubmed/",
    ...             "uri_prefix_synonyms": [
    ...                 "https://identifiers.org/pubmed:",
    ...                 "http://bio2rdf.org/pubmed:",
    ...             ],
    ...         },
    ...     ]
    ... )
    >>> converter = curies.chain([overrides, bioregistry_converter])
    >>> converter.bimap["PMID"]
    'https://www.ncbi.nlm.nih.gov/pubmed/'

    Chain prioritizes based on the order given. Therefore, if two prefix maps
    having the same prefix but different URI prefixes are given, the first is retained

    >>> c1 = curies.load_prefix_map({"GO": "http://purl.obolibrary.org/obo/GO_"})
    >>> c2 = curies.load_prefix_map({"GO": "https://identifiers.org/go:"})
    >>> c3 = curies.chain([c1, c2])
    >>> c3.prefix_map["GO"]
    'http://purl.obolibrary.org/obo/GO_'
    """
    if not converters:
        raise ValueError
    rv = Converter([])
    for converter in converters:
        for record in converter.records:
            rv.add_record(record, case_sensitive=case_sensitive, merge=True)
    return rv


def load_prefix_map(prefix_map: LocationOr[Mapping[str, str]], **kwargs: Any) -> Converter:
    """Get a converter from a simple prefix map.

    :param prefix_map:
        One of the following:

        - A mapping whose keys represent CURIE prefixes and values represent URI prefixes
        - A string containing a remote location of a JSON file containg a prefix map
        - A string or :class:`pathlib.Path` object corresponding to a local file path to a JSON file
          containing a prefix map
    :param kwargs: Keyword arguments to pass to :meth:`curies.Converter.__init__`
    :returns:
        A converter

    >>> import curies
    >>> converter = curies.load_prefix_map(
    ...     {
    ...         "CHEBI": "http://purl.obolibrary.org/obo/CHEBI_",
    ...     }
    ... )
    >>> converter.expand("CHEBI:138488")
    'http://purl.obolibrary.org/obo/CHEBI_138488'
    >>> converter.compress("http://purl.obolibrary.org/obo/CHEBI_138488")
    'CHEBI:138488'
    """
    return Converter.from_prefix_map(prefix_map, **kwargs)


def load_extended_prefix_map(
    records: LocationOr[Iterable[Union[Record, dict[str, Any]]]], **kwargs: Any
) -> Converter:
    """Get a converter from a list of dictionaries by creating records out of them.

    :param records:
        One of the following:

        - An iterable of :class:`curies.Record` objects or dictionaries that will
          get converted into record objects that together constitute an extended prefix map
        - A string containing a remote location of a JSON file containg an extended prefix map
        - A string or :class:`pathlib.Path` object corresponding to a local file path to a JSON file
          containing an extended prefix map
    :param kwargs: Keyword arguments to pass to :meth:`curies.Converter.__init__`
    :returns: A converter

    An extended prefix map is a list of dictionaries containing four keys:

    1. A ``prefix`` string
    2. A ``uri_prefix`` string
    3. An optional list of strings ``prefix_synonyms``
    4. An optional list of strings ``uri_prefix_synonyms``

    Across the whole list of dictionaries, there should be uniqueness within
    the union of all ``prefix`` and ``prefix_synonyms`` as well as uniqueness
    within the union of all ``uri_prefix`` and ``uri_prefix_synonyms``.

    >>> import curies
    >>> epm = [
    ...     {
    ...         "prefix": "CHEBI",
    ...         "prefix_synonyms": ["chebi", "ChEBI"],
    ...         "uri_prefix": "http://purl.obolibrary.org/obo/CHEBI_",
    ...         "uri_prefix_synonyms": ["https://www.ebi.ac.uk/chebi/searchId.do?chebiId=CHEBI:"],
    ...     },
    ...     {
    ...         "prefix": "GO",
    ...         "uri_prefix": "http://purl.obolibrary.org/obo/GO_",
    ...     },
    ... ]
    >>> converter = curies.load_extended_prefix_map(epm)

    Expand using the preferred/canonical prefix:

    >>> converter.expand("CHEBI:138488")
    'http://purl.obolibrary.org/obo/CHEBI_138488'

    Expand using a prefix synonym:

    >>> converter.expand("chebi:138488")
    'http://purl.obolibrary.org/obo/CHEBI_138488'

    Compress using the preferred/canonical URI prefix:

    >>> converter.compress("http://purl.obolibrary.org/obo/CHEBI_138488")
    'CHEBI:138488'

    Compressing using a URI prefix synonym:

    >>> converter.compress("https://www.ebi.ac.uk/chebi/searchId.do?chebiId=CHEBI:138488")
    'CHEBI:138488'

    Example from a remote source:

    >>> url = "https://github.com/biopragmatics/bioregistry/raw/main/exports/contexts/bioregistry.epm.json"
    >>> converter = curies.load_extended_prefix_map(url)
    """
    return Converter.from_extended_prefix_map(records, **kwargs)


def load_jsonld_context(data: LocationOr[dict[str, Any]], **kwargs: Any) -> Converter:
    """Get a converter from a JSON-LD object, which contains a prefix map in its ``@context`` key.

    :param data:
        A JSON-LD object
    :param kwargs: Keyword arguments to pass to :meth:`curies.Converter.__init__`
    :return:
        A converter

    Example from a remote context file:

    >>> base = "https://raw.githubusercontent.com"
    >>> url = f"{base}/biopragmatics/bioregistry/main/exports/contexts/semweb.context.jsonld"
    >>> converter = Converter.from_jsonld(url)
    >>> "rdf" in converter.prefix_map
    """
    return Converter.from_jsonld(data, **kwargs)


def load_shacl(data: LocationOr["rdflib.Graph"], **kwargs: Any) -> Converter:
    """Get a converter from a JSON-LD object, which contains a prefix map in its ``@context`` key.

    :param data:
        A path to an RDF file or a RDFlib graph
    :param kwargs: Keyword arguments to pass to :meth:`curies.Converter.__init__`
    :return:
        A converter
    """
    return Converter.from_shacl(data, **kwargs)


def write_extended_prefix_map(converter: Converter, path: Union[str, Path]) -> None:
    """Write an extended prefix map as JSON to a file."""
    path = _ensure_path(path)
    path.write_text(
        json.dumps(
            [_record_to_dict(record) for record in converter.records],
            indent=4,
            sort_keys=True,
            ensure_ascii=False,
        )
    )


def _record_to_dict(record: Record) -> Mapping[str, Union[str, list[str]]]:
    """Convert a record to a dict."""
    rv: dict[str, Union[str, list[str]]] = {
        "prefix": record.prefix,
        "uri_prefix": record.uri_prefix,
    }
    if record.prefix_synonyms:
        rv["prefix_synonyms"] = sorted(record.prefix_synonyms)
    if record.uri_prefix_synonyms:
        rv["uri_prefix_synonyms"] = sorted(record.uri_prefix_synonyms)
    if record.pattern:
        rv["pattern"] = record.pattern
    return rv


def _ensure_path(path: Union[str, Path]) -> Path:
    if isinstance(path, str):
        path = Path(path).resolve()
    return path


def _get_jsonld_context(
    converter: Converter, *, expand: bool = False, include_synonyms: bool = False
) -> dict[str, Any]:
    """Get a JSON-LD context based on the converter."""
    context = {}
    for record in converter.records:
        term = _get_expanded_term(record, expand=expand)
        context[record.prefix] = term
        if include_synonyms:
            for prefix_synonym in record.prefix_synonyms:
                context[prefix_synonym] = term
    return {"@context": context}


def write_jsonld_context(
    converter: Converter,
    path: Union[str, Path],
    *,
    include_synonyms: bool = False,
    expand: bool = False,
) -> None:
    """Write the converter's bijective map as a JSON-LD context to a file.

    :param converter: The converter to export
    :param path: The path to a file to write to
    :param include_synonyms: If true, includes CURIE prefix synonyms.
        URI prefix synonyms are not output.
    :param expand: If False, output a dictionary-like ``@context`` element.
        If True, use ``@prefix`` and ``@id`` as keys for the CURIE prefix
        and URI prefix, respectively, to maximize compatibility.

    The following example shows writing a JSON-LD context:

    .. code-block:: python

        import curies

        converter = curies.load_prefix_map(
            {
                "CHEBI": "http://purl.obolibrary.org/obo/CHEBI_",
            }
        )
        curies.write_jsonld_context(converter, "example_context.json")

    .. code-block:: json

        {
          "@context": {
            "CHEBI": "http://purl.obolibrary.org/obo/CHEBI_"
          }
        }

    Because some implementations of JSON-LD do not like URI prefixes that end
    with an underscore ``_``, we can use the ``expand`` keyword to turn on more
    verbose JSON-LD context output that contains explicit ``@prefix`` and
    ``@id`` annotations

    .. code-block:: python

        import curies

        converter = curies.load_prefix_map(
            {
                "CHEBI": "http://purl.obolibrary.org/obo/CHEBI_",
            }
        )
        curies.write_jsonld_context(converter, "example_context.json", expand=True)

    .. code-block:: json

        {
          "@context": {
            "CHEBI": {
              "@id": "http://purl.obolibrary.org/obo/CHEBI_",
              "@prefix": true
            }
          }
        }
    """
    path = _ensure_path(path)
    obj = _get_jsonld_context(converter, include_synonyms=include_synonyms, expand=expand)
    with path.open("w") as file:
        json.dump(obj, file, indent=4, sort_keys=True)


def _get_expanded_term(record: Record, *, expand: bool) -> Union[str, dict[str, Any]]:
    if not expand:
        return record.uri_prefix

    # Use expanded term definition described in https://www.w3.org/TR/json-ld11/#expanded-term-definition
    rv = {"@prefix": True, "@id": record.uri_prefix}
    # TODO add an @context inside here to somehow capture the pattern, if available
    # if record.pattern:
    #     rv["@context"] = {
    #         "sh": "http://www.w3.org/ns/shacl#",
    #         "sh:pattern": record.pattern,
    #     }
    return rv


def write_shacl(
    converter: Converter,
    path: Union[str, Path],
    *,
    include_synonyms: bool = False,
) -> None:
    """Write the converter's bijective map as SHACL in turtle RDF to a file.

    :param converter: The converter to export
    :param path: The path to a file to write to
    :param include_synonyms: If true, includes CURIE prefix synonyms.
        URI prefix synonyms are not output.

    .. seealso:: https://www.w3.org/TR/shacl/#sparql-prefixes

    .. code-block:: python

        import curies

        converter = curies.load_prefix_map(
            {
                "CHEBI": "http://purl.obolibrary.org/obo/CHEBI_",
            }
        )
        curies.write_shacl(converter, "example_shacl.ttl")

    .. code-block::

        @prefix sh: <http://www.w3.org/ns/shacl#> .
        @prefix xsd: <http://www.w3.org/2001/XMLSchema#> .

        [
          sh:declare
            [ sh:prefix "CHEBI" ; sh:namespace "http://purl.obolibrary.org/obo/CHEBI_"^^xsd:anyURI  ]
        ] .
    """
    text = dedent(
        """\
        @prefix sh: <http://www.w3.org/ns/shacl#> .
        @prefix xsd: <http://www.w3.org/2001/XMLSchema#> .

        [
          sh:declare
        {entries}
        ] .
        """
    )
    path = _ensure_path(path)
    lines = []
    for record in converter.records:
        lines.append(_get_shacl_line(record.prefix, record.uri_prefix, pattern=record.pattern))
        if include_synonyms:
            for prefix_synonym in record.prefix_synonyms:
                lines.append(
                    _get_shacl_line(prefix_synonym, record.uri_prefix, pattern=record.pattern)
                )
    path.write_text(text.format(entries=",\n".join(lines)))


def write_tsv(
    converter: Converter, path: Union[str, Path], *, header: tuple[str, str] = ("prefix", "base")
) -> None:
    """Write a simple prefix map CSV file.

    :param converter: The converter to export
    :param path: The path to a file to write to
    :param header: A 2-tuple of strings representing the header used in the file,
        where the first element is the label for CURIE prefixes and the second
        element is the label for URI prefixes

    .. code-block:: python

        import curies

        converter = curies.load_prefix_map(
            {
                "CHEBI": "http://purl.obolibrary.org/obo/CHEBI_",
            }
        )
        curies.write_tsv(converter, "example_context.tsv")

    .. code-block::

        prefix  base
        CHEBI   http://purl.obolibrary.org/obo/CHEBI_
    """
    import csv

    path = _ensure_path(path)

    with path.open("w") as csvfile:
        writer = csv.writer(csvfile, delimiter="\t")
        writer.writerow(header)
        for record in converter.records:
            writer.writerow((record.prefix, record.uri_prefix))


def _get_shacl_line(prefix: str, uri_prefix: str, pattern: Optional[str] = None) -> str:
    line = f'    [ sh:prefix "{prefix}" ; sh:namespace "{uri_prefix}"^^xsd:anyURI '
    if pattern:
        pattern = pattern.replace("\\", "\\\\")
        line += f'; sh:pattern "{pattern}"'
    return line + " ]"


def upgrade_prefix_map(prefix_map: Mapping[str, str]) -> list[Record]:
    """Convert a (potentially problematic) prefix map (i.e., not bijective) into a list of records.

    A prefix map is bijective if it has no duplicate CURIE prefixes (i.e., keys in a dictionary) and
    no duplicate URI prefixes (i.e., values in a dictionary). Because of the way that dictionaries work in Python,
    we are always guaranteed that there are no duplicate keys.

    However, it is both possible and frequent to have duplicate values. This happens because many semantic spaces
    have multiple synonymous CURIE prefixes. For example, the `OBO in OWL <https://bioregistry.io/oboinowl>`_
    vocabulary has two common, interchangable prefixes: ``oio`` and ``oboInOwl`` (and the case variant ``oboinowl``).
    Therefore, a prefix map might contain the following parts that make it non-bijective:

    .. code-block:: json

        {
          "oio": "http://www.geneontology.org/formats/oboInOwl#",
          "oboInOwl": "http://www.geneontology.org/formats/oboInOwl#"
        }

    This is bad because this prefix map can't be used to determinstically compress a URI. For example, should
    ``http://www.geneontology.org/formats/oboInOwl#hasDbXref`` be compressed to ``oio:hasDbXref`` or
    ``oboInOwl:hasDbXref``? Neither is necessarily incorrect, but the issue here is that there is not an explicit
    choice by the data modeler, meaning that data compressed into CURIEs with this non-bijective map might not be
    readily integrable with other datasets.

    The best solution to this situation is not more code, but rather for the data modeler to address the issue
    upstream in the following steps:

    1. Choose the which of prefix synonyms is going to be the primary prefix. If you're not sure, the
       `Bioregistry <https://bioregistry.io/>`_ is a comprehensive registry of prefixes and their syonyms
       applicable in the semantic web and the natural sciences. It gives a good suggestion of what the best
       prefix is. In the OBO in OWL case, it suggests ``oboInOwl``.
    2. Update all related data artifacts to only use that preferred prefix
    3. Either 1) remove the other synonyms (in this example, ``oio``) from the prefix map *or* 2) transition to
       using :ref:`epms`, a more modern data structure for supporting URI and CURIE interconversion.

    The first part of step 3 in this solution highlights one of the key shortcomings of prefix maps themselves -
    they can't keep track of synonyms, which are often useful in data integration, especially when a single
    prefix map is defined on the level of a project or community. The extended prefix map is a simple data structure
    proposed to address this.

    * * *

    This function is for people who are not in the position to make the sustainable fix, and want to automate
    the assignment of which is the preferred prefix. It uses a deterministic algorithm to choose from two or more
    CURIE prefixes that have the same URI prefix and generate an extended prefix map in which they have bene collapsed
    into a single record. More specitically, the algorithm is based on a case-sensitive lexical sort of the prefixes.
    The first in the sort order becomes the primary prefix and the others become synonyms in the resulting record.

    :param prefix_map: A mapping whose keys represent CURIE prefixes and values represent URI prefixes
    :return: A list of :class:`curies.Record` objects that together constitute an extended prefix map

    >>> from curies import Converter, upgrade_prefix_map
    >>> pm = {"a": "https://example.com/a/", "b": "https://example.com/a/"}
    >>> records = upgrade_prefix_map(pm)
    >>> converter = Converter(records)
    >>> converter.expand("a:1")
    'https://example.com/a/1'
    >>> converter.expand("b:1")
    'https://example.com/a/1'
    >>> converter.compress("https://example.com/a/1")
    'a:1'

    .. note::

        Thanks to `Joe Flack <https://github.com/joeflack4>`_ for proposing this algorithm
        `in this discussion <https://github.com/mapping-commons/sssom-py/pull/485#discussion_r1451812733>`_.

    """
    uri_prefix_to_curie_synonyms = defaultdict(list)
    for curie_prefix, uri_prefix in prefix_map.items():
        uri_prefix_to_curie_synonyms[uri_prefix].append(curie_prefix)
    priority_prefix_map = {
        uri_prefix: sorted(curie_prefixes)
        for uri_prefix, curie_prefixes in uri_prefix_to_curie_synonyms.items()
    }
    return [
        Record(prefix=prefix, prefix_synonyms=prefix_synonyms, uri_prefix=uri_prefix)
        for uri_prefix, (prefix, *prefix_synonyms) in sorted(priority_prefix_map.items())
    ]<|MERGE_RESOLUTION|>--- conflicted
+++ resolved
@@ -209,12 +209,9 @@
         """Sort the reference lexically first by prefix, then by identifier."""
         return self.pair < other.pair
 
-<<<<<<< HEAD
     def __hash__(self) -> int:
         return hash((self.prefix, self.identifier))
 
-=======
->>>>>>> bf166bb8
     @property
     def curie(self) -> str:
         """Get the reference as a CURIE string.
@@ -381,14 +378,10 @@
 
 
 class NoCURIEDelimiterError(ValueError):
-<<<<<<< HEAD
-    def __init__(self, curie: str):
-=======
     """An error thrown on a string with no delimiter."""
 
     def __init__(self, curie: str):
         """Initialize the error."""
->>>>>>> bf166bb8
         self.curie = curie
 
     def __str__(self) -> str:
